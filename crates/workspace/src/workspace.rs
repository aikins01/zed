/// NOTE: Focus only 'takes' after an update has flushed_effects.
///
/// This may cause issues when you're trying to write tests that use workspace focus to add items at
/// specific locations.
pub mod dock;
pub mod item;
pub mod notifications;
pub mod pane;
pub mod pane_group;
mod persistence;
pub mod searchable;
pub mod shared_screen;
pub mod sidebar;
mod status_bar;
mod toolbar;

pub use smallvec;

use anyhow::{anyhow, Context, Result};
use call::ActiveCall;
use client::{
    proto::{self, PeerId},
    Client, TypedEnvelope, UserStore,
};
use collections::{hash_map, HashMap, HashSet};
use dock::{Dock, DockDefaultItemFactory, ToggleDockButton};
use drag_and_drop::DragAndDrop;
use fs::{self, Fs};
use futures::{
    channel::{mpsc, oneshot},
    future::try_join_all,
    FutureExt, StreamExt,
};
use gpui::{
    actions,
    elements::*,
    geometry::{
        rect::RectF,
        vector::{vec2f, Vector2F},
    },
    impl_actions, impl_internal_actions,
    keymap_matcher::KeymapContext,
    platform::{
        CursorStyle, MouseButton, PathPromptOptions, Platform, PromptLevel, WindowBounds,
        WindowOptions,
    },
    Action, AnyModelHandle, AnyViewHandle, AppContext, AsyncAppContext, Entity, ModelContext,
    ModelHandle, SizeConstraint, Subscription, Task, View, ViewContext, ViewHandle, WeakViewHandle,
};
use item::{FollowableItem, FollowableItemHandle, Item, ItemHandle, ProjectItem};
use language::LanguageRegistry;
use std::{
    any::TypeId,
    borrow::Cow,
    cmp, env,
    future::Future,
    path::{Path, PathBuf},
    sync::Arc,
    time::Duration,
};

use crate::{
    notifications::simple_message_notification::{MessageNotification, OsOpen},
    persistence::model::{SerializedPane, SerializedPaneGroup, SerializedWorkspace},
};
use lazy_static::lazy_static;
use log::{error, warn};
use notifications::{NotificationHandle, NotifyResultExt};
pub use pane::*;
pub use pane_group::*;
use persistence::{model::SerializedItem, DB};
pub use persistence::{
    model::{ItemId, WorkspaceLocation},
    WorkspaceDb, DB as WORKSPACE_DB,
};
use postage::prelude::Stream;
use project::{Project, ProjectEntryId, ProjectPath, Worktree, WorktreeId};
use serde::Deserialize;
use settings::{Autosave, DockAnchor, Settings};
use shared_screen::SharedScreen;
use sidebar::{Sidebar, SidebarButtons, SidebarSide, ToggleSidebarItem};
use status_bar::StatusBar;
pub use status_bar::StatusItemView;
use theme::{Theme, ThemeRegistry};
pub use toolbar::{ToolbarItemLocation, ToolbarItemView};
use util::ResultExt;

lazy_static! {
    static ref ZED_WINDOW_SIZE: Option<Vector2F> = env::var("ZED_WINDOW_SIZE")
        .ok()
        .as_deref()
        .and_then(parse_pixel_position_env_var);
    static ref ZED_WINDOW_POSITION: Option<Vector2F> = env::var("ZED_WINDOW_POSITION")
        .ok()
        .as_deref()
        .and_then(parse_pixel_position_env_var);
}

pub trait Modal: View {
    fn dismiss_on_event(event: &Self::Event) -> bool;
}

#[derive(Clone, PartialEq)]
pub struct RemoveWorktreeFromProject(pub WorktreeId);

actions!(
    workspace,
    [
        Open,
        NewFile,
        NewWindow,
        CloseWindow,
        AddFolderToProject,
        Unfollow,
        Save,
        SaveAs,
        SaveAll,
        ActivatePreviousPane,
        ActivateNextPane,
        FollowNextCollaborator,
        ToggleLeftSidebar,
        NewTerminal,
        NewSearch,
        Feedback,
        Restart,
        Welcome
    ]
);

#[derive(Clone, PartialEq)]
pub struct OpenPaths {
    pub paths: Vec<PathBuf>,
}

#[derive(Clone, Deserialize, PartialEq)]
pub struct ActivatePane(pub usize);

#[derive(Clone, PartialEq)]
pub struct ToggleFollow(pub PeerId);

#[derive(Clone, PartialEq)]
pub struct JoinProject {
    pub project_id: u64,
    pub follow_user_id: u64,
}

#[derive(Clone, PartialEq)]
pub struct OpenSharedScreen {
    pub peer_id: PeerId,
}

#[derive(Clone, PartialEq)]
pub struct SplitWithItem {
    pane_to_split: WeakViewHandle<Pane>,
    split_direction: SplitDirection,
    from: WeakViewHandle<Pane>,
    item_id_to_move: usize,
}

#[derive(Clone, PartialEq)]
pub struct SplitWithProjectEntry {
    pane_to_split: WeakViewHandle<Pane>,
    split_direction: SplitDirection,
    project_entry: ProjectEntryId,
}

#[derive(Clone, PartialEq)]
pub struct OpenProjectEntryInPane {
    pane: WeakViewHandle<Pane>,
    project_entry: ProjectEntryId,
}

pub struct Toast {
    id: usize,
    msg: Cow<'static, str>,
    click: Option<(Cow<'static, str>, Box<dyn Action>)>,
}

impl Toast {
    pub fn new<I: Into<Cow<'static, str>>>(id: usize, msg: I) -> Self {
        Toast {
            id,
            msg: msg.into(),
            click: None,
        }
    }

    pub fn new_action<I1: Into<Cow<'static, str>>, I2: Into<Cow<'static, str>>>(
        id: usize,
        msg: I1,
        click_msg: I2,
        action: impl Action,
    ) -> Self {
        Toast {
            id,
            msg: msg.into(),
            click: Some((click_msg.into(), Box::new(action))),
        }
    }
}

impl PartialEq for Toast {
    fn eq(&self, other: &Self) -> bool {
        self.id == other.id
            && self.msg == other.msg
            && self.click.is_some() == other.click.is_some()
    }
}

impl Clone for Toast {
    fn clone(&self) -> Self {
        Toast {
            id: self.id,
            msg: self.msg.to_owned(),
            click: self
                .click
                .as_ref()
                .map(|(msg, click)| (msg.to_owned(), click.boxed_clone())),
        }
    }
}

#[derive(Clone, PartialEq)]
pub struct DismissToast {
    id: usize,
}

impl DismissToast {
    pub fn new(id: usize) -> Self {
        DismissToast { id }
    }
}

pub type WorkspaceId = i64;

impl_internal_actions!(
    workspace,
    [
        OpenPaths,
        ToggleFollow,
        JoinProject,
        OpenSharedScreen,
        RemoveWorktreeFromProject,
        SplitWithItem,
        SplitWithProjectEntry,
        OpenProjectEntryInPane,
        Toast,
        DismissToast
    ]
);
impl_actions!(workspace, [ActivatePane]);

pub fn init(app_state: Arc<AppState>, cx: &mut AppContext) {
    pane::init(cx);
    dock::init(cx);
    notifications::init(cx);

    cx.add_global_action(|_: &Open, cx: &mut AppContext| {
        let mut paths = cx.prompt_for_paths(PathPromptOptions {
            files: true,
            directories: true,
            multiple: true,
        });

        cx.spawn(|mut cx| async move {
            if let Some(paths) = paths.recv().await.flatten() {
                cx.update(|cx| cx.dispatch_global_action(OpenPaths { paths }));
            }
        })
        .detach();
    });
    cx.add_action(|_, _: &Open, cx: &mut ViewContext<Workspace>| {
        let mut paths = cx.prompt_for_paths(PathPromptOptions {
            files: true,
            directories: true,
            multiple: true,
        });

        let handle = cx.handle().downgrade();
        cx.spawn(|_, mut cx| async move {
            if let Some(paths) = paths.recv().await.flatten() {
                cx.update(|cx| {
                    cx.dispatch_action_at(handle.window_id(), handle.id(), OpenPaths { paths })
                })
            }
        })
        .detach();
    });
    cx.add_global_action({
        let app_state = Arc::downgrade(&app_state);
        move |action: &OpenPaths, cx: &mut AppContext| {
            if let Some(app_state) = app_state.upgrade() {
                open_paths(&action.paths, &app_state, cx).detach();
            }
        }
    });
    cx.add_async_action({
        let app_state = Arc::downgrade(&app_state);
        move |workspace, action: &OpenPaths, cx: &mut ViewContext<Workspace>| {
            if !workspace.project().read(cx).is_local() {
                cx.propagate_action();
                return None;
            }

            let app_state = app_state.upgrade()?;
            let action = action.clone();
            let is_remote = workspace.project.read(cx).is_remote();
            let has_worktree = workspace.project.read(cx).worktrees(cx).next().is_some();
            let has_dirty_items = workspace.items(cx).any(|item| item.is_dirty(cx));
            let close_task = if is_remote || has_worktree || has_dirty_items {
                None
            } else {
                Some(workspace.prepare_to_close(false, cx))
            };

            Some(cx.spawn_weak(|_, mut cx| async move {
<<<<<<< HEAD
                let can_close = close.await?;
                if can_close {
                    cx.update(|cx| open_paths(&action.paths, &app_state, cx))
                        .await?;
                }
=======
                let window_id_to_replace = if let Some(close_task) = close_task {
                    if !close_task.await? {
                        return Ok(());
                    }
                    Some(window_id)
                } else {
                    None
                };
                cx.update(|cx| open_paths(&action.paths, &app_state, window_id_to_replace, cx))
                    .await;
>>>>>>> 21e39e75
                Ok(())
            }))
        }
    });

    cx.add_global_action({
        let app_state = Arc::downgrade(&app_state);
        move |_: &NewWindow, cx: &mut AppContext| {
            if let Some(app_state) = app_state.upgrade() {
                open_new(&app_state, cx, |_, cx| cx.dispatch_action(NewFile)).detach();
            }
        }
    });
    cx.add_global_action({
        let app_state = Arc::downgrade(&app_state);
        move |_: &NewFile, cx: &mut AppContext| {
            if let Some(app_state) = app_state.upgrade() {
                open_new(&app_state, cx, |_, cx| cx.dispatch_action(NewFile)).detach();
            }
        }
    });

    cx.add_async_action(Workspace::toggle_follow);
    cx.add_async_action(Workspace::follow_next_collaborator);
    cx.add_async_action(Workspace::close);
    cx.add_global_action(Workspace::close_global);
    cx.add_async_action(Workspace::save_all);
    cx.add_action(Workspace::open_shared_screen);
    cx.add_action(Workspace::add_folder_to_project);
    cx.add_action(Workspace::remove_folder_from_project);
    cx.add_action(
        |workspace: &mut Workspace, _: &Unfollow, cx: &mut ViewContext<Workspace>| {
            let pane = workspace.active_pane().clone();
            workspace.unfollow(&pane, cx);
        },
    );
    cx.add_action(
        |workspace: &mut Workspace, _: &Save, cx: &mut ViewContext<Workspace>| {
            workspace.save_active_item(false, cx).detach_and_log_err(cx);
        },
    );
    cx.add_action(
        |workspace: &mut Workspace, _: &SaveAs, cx: &mut ViewContext<Workspace>| {
            workspace.save_active_item(true, cx).detach_and_log_err(cx);
        },
    );
    cx.add_action(Workspace::toggle_sidebar_item);
    cx.add_action(Workspace::focus_center);
    cx.add_action(|workspace: &mut Workspace, _: &ActivatePreviousPane, cx| {
        workspace.activate_previous_pane(cx)
    });
    cx.add_action(|workspace: &mut Workspace, _: &ActivateNextPane, cx| {
        workspace.activate_next_pane(cx)
    });
    cx.add_action(|workspace: &mut Workspace, _: &ToggleLeftSidebar, cx| {
        workspace.toggle_sidebar(SidebarSide::Left, cx);
    });
    cx.add_action(Workspace::activate_pane_at_index);

    cx.add_action(Workspace::split_pane_with_item);
    cx.add_async_action(Workspace::split_pane_with_project_entry);

    cx.add_async_action(
        |workspace: &mut Workspace,
         OpenProjectEntryInPane {
             pane,
             project_entry,
         }: &_,
         cx| {
            workspace
                .project
                .read(cx)
                .path_for_entry(*project_entry, cx)
                .map(|path| {
                    let task = workspace.open_path(path, Some(pane.clone()), true, cx);
                    cx.foreground().spawn(async move {
                        task.await?;
                        Ok(())
                    })
                })
        },
    );

    cx.add_action(|_: &mut Workspace, _: &install_cli::Install, cx| {
        cx.spawn(|workspace, mut cx| async move {
            let err = install_cli::install_cli(&cx)
                .await
                .context("Failed to create CLI symlink");

            workspace.update(&mut cx, |workspace, cx| {
                if matches!(err, Err(_)) {
                    err.notify_err(workspace, cx);
                } else {
                    workspace.show_notification(1, cx, |cx| {
                        cx.add_view(|_| {
                            MessageNotification::new_message(
                                "Successfully installed the `zed` binary",
                            )
                        })
                    });
                }
            })
        })
        .detach();
    });

    cx.add_action(|workspace: &mut Workspace, alert: &Toast, cx| {
        workspace.dismiss_notification::<MessageNotification>(alert.id, cx);
        workspace.show_notification(alert.id, cx, |cx| {
            cx.add_view(|_cx| match &alert.click {
                Some((click_msg, action)) => MessageNotification::new_boxed_action(
                    alert.msg.clone(),
                    action.boxed_clone(),
                    click_msg.clone(),
                ),
                None => MessageNotification::new_message(alert.msg.clone()),
            })
        })
    });

    cx.add_action(|workspace: &mut Workspace, alert: &DismissToast, cx| {
        workspace.dismiss_notification::<MessageNotification>(alert.id, cx);
    });

    let client = &app_state.client;
    client.add_view_request_handler(Workspace::handle_follow);
    client.add_view_message_handler(Workspace::handle_unfollow);
    client.add_view_message_handler(Workspace::handle_update_followers);
}

type ProjectItemBuilders = HashMap<
    TypeId,
    fn(ModelHandle<Project>, AnyModelHandle, &mut ViewContext<Pane>) -> Box<dyn ItemHandle>,
>;
pub fn register_project_item<I: ProjectItem>(cx: &mut AppContext) {
    cx.update_default_global(|builders: &mut ProjectItemBuilders, _| {
        builders.insert(TypeId::of::<I::Item>(), |project, model, cx| {
            let item = model.downcast::<I::Item>().unwrap();
            Box::new(cx.add_view(|cx| I::for_project_item(project, item, cx)))
        });
    });
}

type FollowableItemBuilder = fn(
    ViewHandle<Pane>,
    ModelHandle<Project>,
    ViewId,
    &mut Option<proto::view::Variant>,
    &mut AppContext,
) -> Option<Task<Result<Box<dyn FollowableItemHandle>>>>;
type FollowableItemBuilders = HashMap<
    TypeId,
    (
        FollowableItemBuilder,
        fn(&AnyViewHandle) -> Box<dyn FollowableItemHandle>,
    ),
>;
pub fn register_followable_item<I: FollowableItem>(cx: &mut AppContext) {
    cx.update_default_global(|builders: &mut FollowableItemBuilders, _| {
        builders.insert(
            TypeId::of::<I>(),
            (
                |pane, project, id, state, cx| {
                    I::from_state_proto(pane, project, id, state, cx).map(|task| {
                        cx.foreground()
                            .spawn(async move { Ok(Box::new(task.await?) as Box<_>) })
                    })
                },
                |this| Box::new(this.clone().downcast::<I>().unwrap()),
            ),
        );
    });
}

type ItemDeserializers = HashMap<
    Arc<str>,
    fn(
        ModelHandle<Project>,
        WeakViewHandle<Workspace>,
        WorkspaceId,
        ItemId,
        &mut ViewContext<Pane>,
    ) -> Task<Result<Box<dyn ItemHandle>>>,
>;
pub fn register_deserializable_item<I: Item>(cx: &mut AppContext) {
    cx.update_default_global(|deserializers: &mut ItemDeserializers, _cx| {
        if let Some(serialized_item_kind) = I::serialized_item_kind() {
            deserializers.insert(
                Arc::from(serialized_item_kind),
                |project, workspace, workspace_id, item_id, cx| {
                    let task = I::deserialize(project, workspace, workspace_id, item_id, cx);
                    cx.foreground()
                        .spawn(async { Ok(Box::new(task.await?) as Box<_>) })
                },
            );
        }
    });
}

pub struct AppState {
    pub languages: Arc<LanguageRegistry>,
    pub themes: Arc<ThemeRegistry>,
    pub client: Arc<client::Client>,
    pub user_store: ModelHandle<client::UserStore>,
    pub fs: Arc<dyn fs::Fs>,
    pub build_window_options:
        fn(Option<WindowBounds>, Option<uuid::Uuid>, &dyn Platform) -> WindowOptions<'static>,
    pub initialize_workspace: fn(&mut Workspace, &Arc<AppState>, &mut ViewContext<Workspace>),
    pub dock_default_item_factory: DockDefaultItemFactory,
    pub background_actions: BackgroundActions,
}

impl AppState {
    #[cfg(any(test, feature = "test-support"))]
    pub fn test(cx: &mut AppContext) -> Arc<Self> {
        let settings = Settings::test(cx);
        cx.set_global(settings);

        let fs = fs::FakeFs::new(cx.background().clone());
        let languages = Arc::new(LanguageRegistry::test());
        let http_client = util::http::FakeHttpClient::with_404_response();
        let client = Client::new(http_client.clone(), cx);
        let user_store = cx.add_model(|cx| UserStore::new(client.clone(), http_client, cx));
        let themes = ThemeRegistry::new((), cx.font_cache().clone());
        Arc::new(Self {
            client,
            themes,
            fs,
            languages,
            user_store,
            initialize_workspace: |_, _, _| {},
            build_window_options: |_, _, _| Default::default(),
            dock_default_item_factory: |_, _| None,
            background_actions: || &[],
        })
    }
}

struct DelayedDebouncedEditAction {
    task: Option<Task<()>>,
    cancel_channel: Option<oneshot::Sender<()>>,
}

impl DelayedDebouncedEditAction {
    fn new() -> DelayedDebouncedEditAction {
        DelayedDebouncedEditAction {
            task: None,
            cancel_channel: None,
        }
    }

    fn fire_new<F>(&mut self, delay: Duration, cx: &mut ViewContext<Workspace>, f: F)
    where
        F: 'static + FnOnce(&mut Workspace, &mut ViewContext<Workspace>) -> Task<Result<()>>,
    {
        if let Some(channel) = self.cancel_channel.take() {
            _ = channel.send(());
        }

        let (sender, mut receiver) = oneshot::channel::<()>();
        self.cancel_channel = Some(sender);

        let previous_task = self.task.take();
        self.task = Some(cx.spawn_weak(|workspace, mut cx| async move {
            let mut timer = cx.background().timer(delay).fuse();
            if let Some(previous_task) = previous_task {
                previous_task.await;
            }

            futures::select_biased! {
                _ = receiver => return,
                    _ = timer => {}
            }

            if let Some(workspace) = workspace.upgrade(&cx) {
                if let Some(result) = workspace
                    .update(&mut cx, |workspace, cx| (f)(workspace, cx))
                    .log_err()
                {
                    result.await.log_err();
                }
            }
        }));
    }
}

pub enum Event {
    DockAnchorChanged,
    PaneAdded(ViewHandle<Pane>),
    ContactRequestedJoin(u64),
}

pub struct Workspace {
    weak_self: WeakViewHandle<Self>,
    client: Arc<Client>,
    user_store: ModelHandle<client::UserStore>,
    remote_entity_subscription: Option<client::Subscription>,
    fs: Arc<dyn Fs>,
    modal: Option<AnyViewHandle>,
    center: PaneGroup,
    left_sidebar: ViewHandle<Sidebar>,
    right_sidebar: ViewHandle<Sidebar>,
    panes: Vec<ViewHandle<Pane>>,
    panes_by_item: HashMap<usize, WeakViewHandle<Pane>>,
    active_pane: ViewHandle<Pane>,
    last_active_center_pane: Option<WeakViewHandle<Pane>>,
    status_bar: ViewHandle<StatusBar>,
    titlebar_item: Option<AnyViewHandle>,
    dock: Dock,
    notifications: Vec<(TypeId, usize, Box<dyn NotificationHandle>)>,
    project: ModelHandle<Project>,
    leader_state: LeaderState,
    follower_states_by_leader: FollowerStatesByLeader,
    last_leaders_by_pane: HashMap<WeakViewHandle<Pane>, PeerId>,
    window_edited: bool,
    active_call: Option<(ModelHandle<ActiveCall>, Vec<gpui::Subscription>)>,
    leader_updates_tx: mpsc::UnboundedSender<(PeerId, proto::UpdateFollowers)>,
    database_id: WorkspaceId,
    background_actions: BackgroundActions,
    _window_subscriptions: [Subscription; 3],
    _apply_leader_updates: Task<Result<()>>,
    _observe_current_user: Task<Result<()>>,
}

#[derive(Copy, Clone, Debug, PartialEq, Eq, Hash)]
pub struct ViewId {
    pub creator: PeerId,
    pub id: u64,
}

#[derive(Default)]
struct LeaderState {
    followers: HashSet<PeerId>,
}

type FollowerStatesByLeader = HashMap<PeerId, HashMap<ViewHandle<Pane>, FollowerState>>;

#[derive(Default)]
struct FollowerState {
    active_view_id: Option<ViewId>,
    items_by_leader_view_id: HashMap<ViewId, Box<dyn FollowableItemHandle>>,
}

impl Workspace {
    pub fn new(
        serialized_workspace: Option<SerializedWorkspace>,
        workspace_id: WorkspaceId,
        project: ModelHandle<Project>,
        dock_default_factory: DockDefaultItemFactory,
        background_actions: BackgroundActions,
        cx: &mut ViewContext<Self>,
    ) -> Self {
        cx.observe(&project, |_, _, cx| cx.notify()).detach();
        cx.subscribe(&project, move |this, _, event, cx| {
            match event {
                project::Event::RemoteIdChanged(remote_id) => {
                    this.update_window_title(cx);
                    this.project_remote_id_changed(*remote_id, cx);
                }

                project::Event::CollaboratorLeft(peer_id) => {
                    this.collaborator_left(*peer_id, cx);
                }

                project::Event::WorktreeRemoved(_) | project::Event::WorktreeAdded => {
                    this.update_window_title(cx);
                    this.serialize_workspace(cx);
                }

                project::Event::DisconnectedFromHost => {
                    this.update_window_edited(cx);
                    cx.blur();
                }

                project::Event::Closed => {
                    let window_id = cx.window_id();
                    cx.remove_window(window_id);
                }

                _ => {}
            }
            cx.notify()
        })
        .detach();

        let weak_handle = cx.weak_handle();

        let center_pane =
            cx.add_view(|cx| Pane::new(weak_handle.id(), None, background_actions, cx));
        let pane_id = center_pane.id();
        cx.subscribe(&center_pane, move |this, _, event, cx| {
            this.handle_pane_event(pane_id, event, cx)
        })
        .detach();
        cx.focus(&center_pane);
        cx.emit(Event::PaneAdded(center_pane.clone()));
        let dock = Dock::new(
            weak_handle.id(),
            dock_default_factory,
            background_actions,
            cx,
        );
        let dock_pane = dock.pane().clone();

        let fs = project.read(cx).fs().clone();
        let user_store = project.read(cx).user_store();
        let client = project.read(cx).client();
        let mut current_user = user_store.read(cx).watch_current_user();
        let mut connection_status = client.status();
        let _observe_current_user = cx.spawn_weak(|this, mut cx| async move {
            current_user.recv().await;
            connection_status.recv().await;
            let mut stream =
                Stream::map(current_user, drop).merge(Stream::map(connection_status, drop));

            while stream.recv().await.is_some() {
                if let Some(this) = this.upgrade(&cx) {
                    this.update(&mut cx, |_, cx| cx.notify())?;
                }
            }
            anyhow::Ok(())
        });
        let handle = cx.handle();

        // All leader updates are enqueued and then processed in a single task, so
        // that each asynchronous operation can be run in order.
        let (leader_updates_tx, mut leader_updates_rx) =
            mpsc::unbounded::<(PeerId, proto::UpdateFollowers)>();
        let _apply_leader_updates = cx.spawn_weak(|this, mut cx| async move {
            while let Some((leader_id, update)) = leader_updates_rx.next().await {
                let Some(this) = this.upgrade(&cx) else { break };
                Self::process_leader_update(this, leader_id, update, &mut cx)
                    .await
                    .log_err();
            }

            Ok(())
        });

        cx.emit_global(WorkspaceCreated(weak_handle.clone()));

        let left_sidebar = cx.add_view(|_| Sidebar::new(SidebarSide::Left));
        let right_sidebar = cx.add_view(|_| Sidebar::new(SidebarSide::Right));
        let left_sidebar_buttons = cx.add_view(|cx| SidebarButtons::new(left_sidebar.clone(), cx));
        let toggle_dock = cx.add_view(|cx| ToggleDockButton::new(handle, cx));
        let right_sidebar_buttons =
            cx.add_view(|cx| SidebarButtons::new(right_sidebar.clone(), cx));
        let status_bar = cx.add_view(|cx| {
            let mut status_bar = StatusBar::new(&center_pane.clone(), cx);
            status_bar.add_left_item(left_sidebar_buttons, cx);
            status_bar.add_right_item(right_sidebar_buttons, cx);
            status_bar.add_right_item(toggle_dock, cx);
            status_bar
        });

        cx.update_default_global::<DragAndDrop<Workspace>, _, _>(|drag_and_drop, _| {
            drag_and_drop.register_container(weak_handle.clone());
        });

        let mut active_call = None;
        if cx.has_global::<ModelHandle<ActiveCall>>() {
            let call = cx.global::<ModelHandle<ActiveCall>>().clone();
            let mut subscriptions = Vec::new();
            subscriptions.push(cx.subscribe(&call, Self::on_active_call_event));
            active_call = Some((call, subscriptions));
        }

        let subscriptions = [
            cx.observe_fullscreen(|_, _, cx| cx.notify()),
            cx.observe_window_activation(Self::on_window_activation_changed),
            cx.observe_window_bounds(move |_, mut bounds, display, cx| {
                // Transform fixed bounds to be stored in terms of the containing display
                if let WindowBounds::Fixed(mut window_bounds) = bounds {
                    if let Some(screen) = cx.platform().screen_by_id(display) {
                        let screen_bounds = screen.bounds();
                        window_bounds
                            .set_origin_x(window_bounds.origin_x() - screen_bounds.origin_x());
                        window_bounds
                            .set_origin_y(window_bounds.origin_y() - screen_bounds.origin_y());
                        bounds = WindowBounds::Fixed(window_bounds);
                    }
                }

                cx.background()
                    .spawn(DB.set_window_bounds(workspace_id, bounds, display))
                    .detach_and_log_err(cx);
            }),
        ];

        let mut this = Workspace {
            modal: None,
            weak_self: weak_handle.clone(),
            center: PaneGroup::new(center_pane.clone()),
            dock,
            // When removing an item, the last element remaining in this array
            // is used to find where focus should fallback to. As such, the order
            // of these two variables is important.
            panes: vec![dock_pane.clone(), center_pane.clone()],
            panes_by_item: Default::default(),
            active_pane: center_pane.clone(),
            last_active_center_pane: Some(center_pane.downgrade()),
            status_bar,
            titlebar_item: None,
            notifications: Default::default(),
            client,
            remote_entity_subscription: None,
            user_store,
            fs,
            left_sidebar,
            right_sidebar,
            project: project.clone(),
            leader_state: Default::default(),
            follower_states_by_leader: Default::default(),
            last_leaders_by_pane: Default::default(),
            window_edited: false,
            active_call,
            database_id: workspace_id,
            background_actions,
            _observe_current_user,
            _apply_leader_updates,
            leader_updates_tx,
            _window_subscriptions: subscriptions,
        };
        this.project_remote_id_changed(project.read(cx).remote_id(), cx);
        cx.defer(|this, cx| this.update_window_title(cx));

        if let Some(serialized_workspace) = serialized_workspace {
            cx.defer(move |_, cx| {
                Self::load_from_serialized_workspace(weak_handle, serialized_workspace, cx)
            });
        } else if project.read(cx).is_local() {
            if cx.global::<Settings>().default_dock_anchor != DockAnchor::Expanded {
                Dock::show(&mut this, false, cx);
            }
        }

        this
    }

    fn new_local(
        abs_paths: Vec<PathBuf>,
        app_state: Arc<AppState>,
        cx: &mut AppContext,
    ) -> Task<(
        ViewHandle<Workspace>,
        Vec<Option<Result<Box<dyn ItemHandle>, anyhow::Error>>>,
    )> {
        let project_handle = Project::local(
            app_state.client.clone(),
            app_state.user_store.clone(),
            app_state.languages.clone(),
            app_state.fs.clone(),
            cx,
        );

        cx.spawn(|mut cx| async move {
            let serialized_workspace = persistence::DB.workspace_for_roots(&abs_paths.as_slice());

            let paths_to_open = serialized_workspace
                .as_ref()
                .map(|workspace| workspace.location.paths())
                .unwrap_or(Arc::new(abs_paths));

            // Get project paths for all of the abs_paths
            let mut worktree_roots: HashSet<Arc<Path>> = Default::default();
            let mut project_paths = Vec::new();
            for path in paths_to_open.iter() {
                if let Some((worktree, project_entry)) = cx
                    .update(|cx| {
                        Workspace::project_path_for_path(project_handle.clone(), &path, true, cx)
                    })
                    .await
                    .log_err()
                {
                    worktree_roots.insert(worktree.read_with(&mut cx, |tree, _| tree.abs_path()));
                    project_paths.push(Some(project_entry));
                } else {
                    project_paths.push(None);
                }
            }

            let workspace_id = if let Some(serialized_workspace) = serialized_workspace.as_ref() {
                serialized_workspace.id
            } else {
                DB.next_id().await.unwrap_or(0)
            };

            let window_bounds_override =
                ZED_WINDOW_POSITION
                    .zip(*ZED_WINDOW_SIZE)
                    .map(|(position, size)| {
                        WindowBounds::Fixed(RectF::new(
                            cx.platform().screens()[0].bounds().origin() + position,
                            size,
                        ))
                    });

            let build_workspace =
                |cx: &mut ViewContext<Workspace>,
                 serialized_workspace: Option<SerializedWorkspace>| {
                    let mut workspace = Workspace::new(
                        serialized_workspace,
                        workspace_id,
                        project_handle,
                        app_state.dock_default_item_factory,
                        app_state.background_actions,
                        cx,
                    );
                    (app_state.initialize_workspace)(&mut workspace, &app_state, cx);
                    workspace
                };

            let workspace = {
                let (bounds, display) = if let Some(bounds) = window_bounds_override {
                    (Some(bounds), None)
                } else {
                    serialized_workspace
                        .as_ref()
                        .and_then(|serialized_workspace| {
                            let display = serialized_workspace.display?;
                            let mut bounds = serialized_workspace.bounds?;

                            // Stored bounds are relative to the containing display.
                            // So convert back to global coordinates if that screen still exists
                            if let WindowBounds::Fixed(mut window_bounds) = bounds {
                                if let Some(screen) = cx.platform().screen_by_id(display) {
                                    let screen_bounds = screen.bounds();
                                    window_bounds.set_origin_x(
                                        window_bounds.origin_x() + screen_bounds.origin_x(),
                                    );
                                    window_bounds.set_origin_y(
                                        window_bounds.origin_y() + screen_bounds.origin_y(),
                                    );
                                    bounds = WindowBounds::Fixed(window_bounds);
                                } else {
                                    // Screen no longer exists. Return none here.
                                    return None;
                                }
                            }

                            Some((bounds, display))
                        })
                        .unzip()
                };

                // Use the serialized workspace to construct the new window
                cx.add_window(
                    (app_state.build_window_options)(bounds, display, cx.platform().as_ref()),
                    |cx| build_workspace(cx, serialized_workspace),
                )
                .1
            };

            notify_if_database_failed(&workspace, &mut cx);

            // Call open path for each of the project paths
            // (this will bring them to the front if they were in the serialized workspace)
            debug_assert!(paths_to_open.len() == project_paths.len());
            let tasks = paths_to_open
                .iter()
                .cloned()
                .zip(project_paths.into_iter())
                .map(|(abs_path, project_path)| {
                    let workspace = workspace.clone();
                    cx.spawn(|mut cx| {
                        let fs = app_state.fs.clone();
                        async move {
                            let project_path = project_path?;
                            if fs.is_file(&abs_path).await {
                                Some(
                                    workspace
                                        .update(&mut cx, |workspace, cx| {
                                            workspace.open_path(project_path, None, true, cx)
                                        })
                                        .log_err()?
                                        .await,
                                )
                            } else {
                                None
                            }
                        }
                    })
                });

            let opened_items = futures::future::join_all(tasks.into_iter()).await;

            (workspace, opened_items)
        })
    }

    pub fn weak_handle(&self) -> WeakViewHandle<Self> {
        self.weak_self.clone()
    }

    pub fn left_sidebar(&self) -> &ViewHandle<Sidebar> {
        &self.left_sidebar
    }

    pub fn right_sidebar(&self) -> &ViewHandle<Sidebar> {
        &self.right_sidebar
    }

    pub fn status_bar(&self) -> &ViewHandle<StatusBar> {
        &self.status_bar
    }

    pub fn user_store(&self) -> &ModelHandle<UserStore> {
        &self.user_store
    }

    pub fn project(&self) -> &ModelHandle<Project> {
        &self.project
    }

    pub fn client(&self) -> &Client {
        &self.client
    }

    pub fn set_titlebar_item(&mut self, item: AnyViewHandle, cx: &mut ViewContext<Self>) {
        self.titlebar_item = Some(item);
        cx.notify();
    }

    pub fn titlebar_item(&self) -> Option<AnyViewHandle> {
        self.titlebar_item.clone()
    }

    /// Call the given callback with a workspace whose project is local.
    ///
    /// If the given workspace has a local project, then it will be passed
    /// to the callback. Otherwise, a new empty window will be created.
    pub fn with_local_workspace<T, F>(
        &mut self,
        app_state: &Arc<AppState>,
        cx: &mut ViewContext<Self>,
        callback: F,
    ) -> Task<Result<T>>
    where
        T: 'static,
        F: 'static + FnOnce(&mut Workspace, &mut ViewContext<Workspace>) -> T,
    {
        if self.project.read(cx).is_local() {
            Task::Ready(Some(Ok(callback(self, cx))))
        } else {
            let task = Self::new_local(Vec::new(), app_state.clone(), cx);
            cx.spawn(|_vh, mut cx| async move {
                let (workspace, _) = task.await;
                workspace.update(&mut cx, callback)
            })
        }
    }

    pub fn worktrees<'a>(
        &self,
        cx: &'a AppContext,
    ) -> impl 'a + Iterator<Item = ModelHandle<Worktree>> {
        self.project.read(cx).worktrees(cx)
    }

    pub fn visible_worktrees<'a>(
        &self,
        cx: &'a AppContext,
    ) -> impl 'a + Iterator<Item = ModelHandle<Worktree>> {
        self.project.read(cx).visible_worktrees(cx)
    }

    pub fn worktree_scans_complete(&self, cx: &AppContext) -> impl Future<Output = ()> + 'static {
        let futures = self
            .worktrees(cx)
            .filter_map(|worktree| worktree.read(cx).as_local())
            .map(|worktree| worktree.scan_complete())
            .collect::<Vec<_>>();
        async move {
            for future in futures {
                future.await;
            }
        }
    }

    pub fn close_global(_: &CloseWindow, cx: &mut AppContext) {
        let id = cx.window_ids().find(|&id| cx.window_is_active(id));
        if let Some(id) = id {
            //This can only get called when the window's project connection has been lost
            //so we don't need to prompt the user for anything and instead just close the window
            cx.remove_window(id);
        }
    }

    pub fn close(
        &mut self,
        _: &CloseWindow,
        cx: &mut ViewContext<Self>,
    ) -> Option<Task<Result<()>>> {
        let window_id = cx.window_id();
        let prepare = self.prepare_to_close(false, cx);
        Some(cx.spawn_weak(|_, mut cx| async move {
            if prepare.await? {
                cx.remove_window(window_id);
            }
            Ok(())
        }))
    }

    pub fn prepare_to_close(
        &mut self,
        quitting: bool,
        cx: &mut ViewContext<Self>,
    ) -> Task<Result<bool>> {
        let active_call = self.active_call().cloned();
        let window_id = cx.window_id();
        let workspace_count = cx
            .window_ids()
            .collect::<Vec<_>>()
            .into_iter()
            .filter_map(|window_id| {
                cx.app_context()
                    .root_view(window_id)?
                    .clone()
                    .downcast::<Workspace>()
            })
            .count();

        cx.spawn(|this, mut cx| async move {
            if let Some(active_call) = active_call {
                if !quitting
                    && workspace_count == 1
                    && active_call.read_with(&cx, |call, _| call.room().is_some())
                {
                    let answer = cx.prompt(
                        window_id,
                        PromptLevel::Warning,
                        "Do you want to leave the current call?",
                        &["Close window and hang up", "Cancel"],
                    );

                    if let Some(mut answer) = answer {
                        if answer.next().await == Some(1) {
                            return anyhow::Ok(false);
                        } else {
                            active_call
                                .update(&mut cx, |call, cx| call.hang_up(cx))
                                .await
                                .log_err();
                        }
                    }
                }
            }

            Ok(this
                .update(&mut cx, |this, cx| this.save_all_internal(true, cx))?
                .await?)
        })
    }

    fn save_all(&mut self, _: &SaveAll, cx: &mut ViewContext<Self>) -> Option<Task<Result<()>>> {
        let save_all = self.save_all_internal(false, cx);
        Some(cx.foreground().spawn(async move {
            save_all.await?;
            Ok(())
        }))
    }

    fn save_all_internal(
        &mut self,
        should_prompt_to_save: bool,
        cx: &mut ViewContext<Self>,
    ) -> Task<Result<bool>> {
        if self.project.read(cx).is_read_only() {
            return Task::ready(Ok(true));
        }

        let dirty_items = self
            .panes
            .iter()
            .flat_map(|pane| {
                pane.read(cx).items().filter_map(|item| {
                    if item.is_dirty(cx) {
                        Some((pane.clone(), item.boxed_clone()))
                    } else {
                        None
                    }
                })
            })
            .collect::<Vec<_>>();

        let project = self.project.clone();
        cx.spawn_weak(|_, mut cx| async move {
            for (pane, item) in dirty_items {
                let (singleton, project_entry_ids) =
                    cx.read(|cx| (item.is_singleton(cx), item.project_entry_ids(cx)));
                if singleton || !project_entry_ids.is_empty() {
                    if let Some(ix) =
                        pane.read_with(&cx, |pane, _| pane.index_for_item(item.as_ref()))
                    {
                        if !Pane::save_item(
                            project.clone(),
                            &pane,
                            ix,
                            &*item,
                            should_prompt_to_save,
                            &mut cx,
                        )
                        .await?
                        {
                            return Ok(false);
                        }
                    }
                }
            }
            Ok(true)
        })
    }

    #[allow(clippy::type_complexity)]
    pub fn open_paths(
        &mut self,
        mut abs_paths: Vec<PathBuf>,
        visible: bool,
        cx: &mut ViewContext<Self>,
    ) -> Task<Vec<Option<Result<Box<dyn ItemHandle>, anyhow::Error>>>> {
        let fs = self.fs.clone();

        // Sort the paths to ensure we add worktrees for parents before their children.
        abs_paths.sort_unstable();
        cx.spawn(|this, mut cx| async move {
            let mut project_paths = Vec::new();
            for path in &abs_paths {
                if let Some(project_path) = this
                    .update(&mut cx, |this, cx| {
                        Workspace::project_path_for_path(this.project.clone(), path, visible, cx)
                    })
                    .log_err()
                {
                    project_paths.push(project_path.await.log_err());
                } else {
                    project_paths.push(None);
                }
            }

            let tasks = abs_paths
                .iter()
                .cloned()
                .zip(project_paths.into_iter())
                .map(|(abs_path, project_path)| {
                    let this = this.clone();
                    cx.spawn(|mut cx| {
                        let fs = fs.clone();
                        async move {
                            let (_worktree, project_path) = project_path?;
                            if fs.is_file(&abs_path).await {
                                Some(
                                    this.update(&mut cx, |this, cx| {
                                        this.open_path(project_path, None, true, cx)
                                    })
                                    .log_err()?
                                    .await,
                                )
                            } else {
                                None
                            }
                        }
                    })
                })
                .collect::<Vec<_>>();

            futures::future::join_all(tasks).await
        })
    }

    fn add_folder_to_project(&mut self, _: &AddFolderToProject, cx: &mut ViewContext<Self>) {
        let mut paths = cx.prompt_for_paths(PathPromptOptions {
            files: false,
            directories: true,
            multiple: true,
        });
        cx.spawn(|this, mut cx| async move {
            if let Some(paths) = paths.recv().await.flatten() {
                let results = this
                    .update(&mut cx, |this, cx| this.open_paths(paths, true, cx))?
                    .await;
                for result in results.into_iter().flatten() {
                    result.log_err();
                }
            }
            anyhow::Ok(())
        })
        .detach_and_log_err(cx);
    }

    fn remove_folder_from_project(
        &mut self,
        RemoveWorktreeFromProject(worktree_id): &RemoveWorktreeFromProject,
        cx: &mut ViewContext<Self>,
    ) {
        self.project
            .update(cx, |project, cx| project.remove_worktree(*worktree_id, cx));
    }

    fn project_path_for_path(
        project: ModelHandle<Project>,
        abs_path: &Path,
        visible: bool,
        cx: &mut AppContext,
    ) -> Task<Result<(ModelHandle<Worktree>, ProjectPath)>> {
        let entry = project.update(cx, |project, cx| {
            project.find_or_create_local_worktree(abs_path, visible, cx)
        });
        cx.spawn(|cx| async move {
            let (worktree, path) = entry.await?;
            let worktree_id = worktree.read_with(&cx, |t, _| t.id());
            Ok((
                worktree,
                ProjectPath {
                    worktree_id,
                    path: path.into(),
                },
            ))
        })
    }

    /// Returns the modal that was toggled closed if it was open.
    pub fn toggle_modal<V, F>(
        &mut self,
        cx: &mut ViewContext<Self>,
        add_view: F,
    ) -> Option<ViewHandle<V>>
    where
        V: 'static + Modal,
        F: FnOnce(&mut Self, &mut ViewContext<Self>) -> ViewHandle<V>,
    {
        cx.notify();
        // Whatever modal was visible is getting clobbered. If its the same type as V, then return
        // it. Otherwise, create a new modal and set it as active.
        let already_open_modal = self.modal.take().and_then(|modal| modal.downcast::<V>());
        if let Some(already_open_modal) = already_open_modal {
            cx.focus_self();
            Some(already_open_modal)
        } else {
            let modal = add_view(self, cx);
            cx.subscribe(&modal, |this, _, event, cx| {
                if V::dismiss_on_event(event) {
                    this.dismiss_modal(cx);
                }
            })
            .detach();
            cx.focus(&modal);
            self.modal = Some(modal.into_any());
            None
        }
    }

    pub fn modal<V: 'static + View>(&self) -> Option<ViewHandle<V>> {
        self.modal
            .as_ref()
            .and_then(|modal| modal.clone().downcast::<V>())
    }

    pub fn dismiss_modal(&mut self, cx: &mut ViewContext<Self>) {
        if self.modal.take().is_some() {
            cx.focus(&self.active_pane);
            cx.notify();
        }
    }

    pub fn items<'a>(
        &'a self,
        cx: &'a AppContext,
    ) -> impl 'a + Iterator<Item = &Box<dyn ItemHandle>> {
        self.panes.iter().flat_map(|pane| pane.read(cx).items())
    }

    pub fn item_of_type<T: Item>(&self, cx: &AppContext) -> Option<ViewHandle<T>> {
        self.items_of_type(cx).max_by_key(|item| item.id())
    }

    pub fn items_of_type<'a, T: Item>(
        &'a self,
        cx: &'a AppContext,
    ) -> impl 'a + Iterator<Item = ViewHandle<T>> {
        self.panes
            .iter()
            .flat_map(|pane| pane.read(cx).items_of_type())
    }

    pub fn active_item(&self, cx: &AppContext) -> Option<Box<dyn ItemHandle>> {
        self.active_pane().read(cx).active_item()
    }

    fn active_project_path(&self, cx: &ViewContext<Self>) -> Option<ProjectPath> {
        self.active_item(cx).and_then(|item| item.project_path(cx))
    }

    pub fn save_active_item(
        &mut self,
        force_name_change: bool,
        cx: &mut ViewContext<Self>,
    ) -> Task<Result<()>> {
        let project = self.project.clone();
        if let Some(item) = self.active_item(cx) {
            if !force_name_change && item.can_save(cx) {
                if item.has_conflict(cx) {
                    const CONFLICT_MESSAGE: &str = "This file has changed on disk since you started editing it. Do you want to overwrite it?";

                    let mut answer = cx.prompt(
                        PromptLevel::Warning,
                        CONFLICT_MESSAGE,
                        &["Overwrite", "Cancel"],
                    );
                    cx.spawn(|this, mut cx| async move {
                        let answer = answer.recv().await;
                        if answer == Some(0) {
                            this.update(&mut cx, |this, cx| item.save(this.project.clone(), cx))?
                                .await?;
                        }
                        Ok(())
                    })
                } else {
                    item.save(self.project.clone(), cx)
                }
            } else if item.is_singleton(cx) {
                let worktree = self.worktrees(cx).next();
                let start_abs_path = worktree
                    .and_then(|w| w.read(cx).as_local())
                    .map_or(Path::new(""), |w| w.abs_path())
                    .to_path_buf();
                let mut abs_path = cx.prompt_for_new_path(&start_abs_path);
                cx.spawn(|this, mut cx| async move {
                    if let Some(abs_path) = abs_path.recv().await.flatten() {
                        this.update(&mut cx, |_, cx| item.save_as(project, abs_path, cx))?
                            .await?;
                    }
                    Ok(())
                })
            } else {
                Task::ready(Ok(()))
            }
        } else {
            Task::ready(Ok(()))
        }
    }

    pub fn toggle_sidebar(&mut self, sidebar_side: SidebarSide, cx: &mut ViewContext<Self>) {
        let sidebar = match sidebar_side {
            SidebarSide::Left => &mut self.left_sidebar,
            SidebarSide::Right => &mut self.right_sidebar,
        };
        let open = sidebar.update(cx, |sidebar, cx| {
            let open = !sidebar.is_open();
            sidebar.set_open(open, cx);
            open
        });

        if open {
            Dock::hide_on_sidebar_shown(self, sidebar_side, cx);
        }

        self.serialize_workspace(cx);

        cx.focus_self();
        cx.notify();
    }

    pub fn toggle_sidebar_item(&mut self, action: &ToggleSidebarItem, cx: &mut ViewContext<Self>) {
        let sidebar = match action.sidebar_side {
            SidebarSide::Left => &mut self.left_sidebar,
            SidebarSide::Right => &mut self.right_sidebar,
        };
        let active_item = sidebar.update(cx, move |sidebar, cx| {
            if sidebar.is_open() && sidebar.active_item_ix() == action.item_index {
                sidebar.set_open(false, cx);
                None
            } else {
                sidebar.set_open(true, cx);
                sidebar.activate_item(action.item_index, cx);
                sidebar.active_item().cloned()
            }
        });

        if let Some(active_item) = active_item {
            Dock::hide_on_sidebar_shown(self, action.sidebar_side, cx);

            if active_item.is_focused(cx) {
                cx.focus_self();
            } else {
                cx.focus(active_item.as_any());
            }
        } else {
            cx.focus_self();
        }

        self.serialize_workspace(cx);

        cx.notify();
    }

    pub fn toggle_sidebar_item_focus(
        &mut self,
        sidebar_side: SidebarSide,
        item_index: usize,
        cx: &mut ViewContext<Self>,
    ) {
        let sidebar = match sidebar_side {
            SidebarSide::Left => &mut self.left_sidebar,
            SidebarSide::Right => &mut self.right_sidebar,
        };
        let active_item = sidebar.update(cx, |sidebar, cx| {
            sidebar.set_open(true, cx);
            sidebar.activate_item(item_index, cx);
            sidebar.active_item().cloned()
        });
        if let Some(active_item) = active_item {
            Dock::hide_on_sidebar_shown(self, sidebar_side, cx);

            if active_item.is_focused(cx) {
                cx.focus_self();
            } else {
                cx.focus(active_item.as_any());
            }
        }

        self.serialize_workspace(cx);

        cx.notify();
    }

    pub fn focus_center(&mut self, _: &menu::Cancel, cx: &mut ViewContext<Self>) {
        cx.focus_self();
        cx.notify();
    }

    fn add_pane(&mut self, cx: &mut ViewContext<Self>) -> ViewHandle<Pane> {
        let pane =
            cx.add_view(|cx| Pane::new(self.weak_handle().id(), None, self.background_actions, cx));
        let pane_id = pane.id();
        cx.subscribe(&pane, move |this, _, event, cx| {
            this.handle_pane_event(pane_id, event, cx)
        })
        .detach();
        self.panes.push(pane.clone());
        cx.focus(&pane);
        cx.emit(Event::PaneAdded(pane.clone()));
        pane
    }

    pub fn add_item_to_center(
        &mut self,
        item: Box<dyn ItemHandle>,
        cx: &mut ViewContext<Self>,
    ) -> bool {
        if let Some(center_pane) = self.last_active_center_pane.clone() {
            if let Some(center_pane) = center_pane.upgrade(cx) {
                Pane::add_item(self, &center_pane, item, true, true, None, cx);
                true
            } else {
                false
            }
        } else {
            false
        }
    }

    pub fn add_item(&mut self, item: Box<dyn ItemHandle>, cx: &mut ViewContext<Self>) {
        let active_pane = self.active_pane().clone();
        Pane::add_item(self, &active_pane, item, true, true, None, cx);
    }

    pub fn open_path(
        &mut self,
        path: impl Into<ProjectPath>,
        pane: Option<WeakViewHandle<Pane>>,
        focus_item: bool,
        cx: &mut ViewContext<Self>,
    ) -> Task<Result<Box<dyn ItemHandle>, anyhow::Error>> {
        let pane = pane.unwrap_or_else(|| {
            if !self.dock_active() {
                self.active_pane().downgrade()
            } else {
                self.last_active_center_pane.clone().unwrap_or_else(|| {
                    self.panes
                        .first()
                        .expect("There must be an active pane")
                        .downgrade()
                })
            }
        });

        let task = self.load_path(path.into(), cx);
        cx.spawn(|this, mut cx| async move {
            let (project_entry_id, build_item) = task.await?;
            let pane = pane
                .upgrade(&cx)
                .ok_or_else(|| anyhow!("pane was closed"))?;
            this.update(&mut cx, |this, cx| {
                Pane::open_item(this, pane, project_entry_id, focus_item, cx, build_item)
            })
        })
    }

    pub(crate) fn load_path(
        &mut self,
        path: ProjectPath,
        cx: &mut ViewContext<Self>,
    ) -> Task<
        Result<(
            ProjectEntryId,
            impl 'static + FnOnce(&mut ViewContext<Pane>) -> Box<dyn ItemHandle>,
        )>,
    > {
        let project = self.project().clone();
        let project_item = project.update(cx, |project, cx| project.open_path(path, cx));
        cx.spawn(|_, mut cx| async move {
            let (project_entry_id, project_item) = project_item.await?;
            let build_item = cx.update(|cx| {
                cx.default_global::<ProjectItemBuilders>()
                    .get(&project_item.model_type())
                    .ok_or_else(|| anyhow!("no item builder for project item"))
                    .cloned()
            })?;
            let build_item =
                move |cx: &mut ViewContext<Pane>| build_item(project, project_item, cx);
            Ok((project_entry_id, build_item))
        })
    }

    pub fn open_project_item<T>(
        &mut self,
        project_item: ModelHandle<T::Item>,
        cx: &mut ViewContext<Self>,
    ) -> ViewHandle<T>
    where
        T: ProjectItem,
    {
        use project::Item as _;

        let entry_id = project_item.read(cx).entry_id(cx);
        if let Some(item) = entry_id
            .and_then(|entry_id| self.active_pane().read(cx).item_for_entry(entry_id, cx))
            .and_then(|item| item.downcast())
        {
            self.activate_item(&item, cx);
            return item;
        }

        let item = cx.add_view(|cx| T::for_project_item(self.project().clone(), project_item, cx));
        self.add_item(Box::new(item.clone()), cx);
        item
    }

    pub fn open_shared_screen(&mut self, action: &OpenSharedScreen, cx: &mut ViewContext<Self>) {
        if let Some(shared_screen) =
            self.shared_screen_for_peer(action.peer_id, &self.active_pane, cx)
        {
            let pane = self.active_pane.clone();
            Pane::add_item(self, &pane, Box::new(shared_screen), false, true, None, cx);
        }
    }

    pub fn activate_item(&mut self, item: &dyn ItemHandle, cx: &mut ViewContext<Self>) -> bool {
        let result = self.panes.iter().find_map(|pane| {
            pane.read(cx)
                .index_for_item(item)
                .map(|ix| (pane.clone(), ix))
        });
        if let Some((pane, ix)) = result {
            pane.update(cx, |pane, cx| pane.activate_item(ix, true, true, cx));
            true
        } else {
            false
        }
    }

    fn activate_pane_at_index(&mut self, action: &ActivatePane, cx: &mut ViewContext<Self>) {
        let panes = self.center.panes();
        if let Some(pane) = panes.get(action.0).map(|p| (*p).clone()) {
            cx.focus(&pane);
        } else {
            self.split_pane(self.active_pane.clone(), SplitDirection::Right, cx);
        }
    }

    pub fn activate_next_pane(&mut self, cx: &mut ViewContext<Self>) {
        let panes = self.center.panes();
        if let Some(ix) = panes.iter().position(|pane| **pane == self.active_pane) {
            let next_ix = (ix + 1) % panes.len();
            let next_pane = panes[next_ix].clone();
            cx.focus(&next_pane);
        }
    }

    pub fn activate_previous_pane(&mut self, cx: &mut ViewContext<Self>) {
        let panes = self.center.panes();
        if let Some(ix) = panes.iter().position(|pane| **pane == self.active_pane) {
            let prev_ix = cmp::min(ix.wrapping_sub(1), panes.len() - 1);
            let prev_pane = panes[prev_ix].clone();
            cx.focus(&prev_pane);
        }
    }

    fn handle_pane_focused(&mut self, pane: ViewHandle<Pane>, cx: &mut ViewContext<Self>) {
        if self.active_pane != pane {
            self.active_pane
                .update(cx, |pane, cx| pane.set_active(false, cx));
            self.active_pane = pane.clone();
            self.active_pane
                .update(cx, |pane, cx| pane.set_active(true, cx));
            self.status_bar.update(cx, |status_bar, cx| {
                status_bar.set_active_pane(&self.active_pane, cx);
            });
            self.active_item_path_changed(cx);

            if &pane == self.dock_pane() {
                Dock::show(self, true, cx);
            } else {
                self.last_active_center_pane = Some(pane.downgrade());
                if self.dock.is_anchored_at(DockAnchor::Expanded) {
                    Dock::hide(self, cx);
                }
            }
            cx.notify();
        }

        self.update_followers(
            proto::update_followers::Variant::UpdateActiveView(proto::UpdateActiveView {
                id: self.active_item(cx).and_then(|item| {
                    item.to_followable_item_handle(cx)?
                        .remote_id(&self.client, cx)
                        .map(|id| id.to_proto())
                }),
                leader_id: self.leader_for_pane(&pane),
            }),
            cx,
        );
    }

    fn handle_pane_event(
        &mut self,
        pane_id: usize,
        event: &pane::Event,
        cx: &mut ViewContext<Self>,
    ) {
        if let Some(pane) = self.pane(pane_id) {
            let is_dock = &pane == self.dock.pane();
            match event {
                pane::Event::Split(direction) if !is_dock => {
                    self.split_pane(pane, *direction, cx);
                }
                pane::Event::Remove if !is_dock => self.remove_pane(pane, cx),
                pane::Event::Remove if is_dock => Dock::hide(self, cx),
                pane::Event::ActivateItem { local } => {
                    if *local {
                        self.unfollow(&pane, cx);
                    }
                    if &pane == self.active_pane() {
                        self.active_item_path_changed(cx);
                    }
                }
                pane::Event::ChangeItemTitle => {
                    if pane == self.active_pane {
                        self.active_item_path_changed(cx);
                    }
                    self.update_window_edited(cx);
                }
                pane::Event::RemoveItem { item_id } => {
                    self.update_window_edited(cx);
                    if let hash_map::Entry::Occupied(entry) = self.panes_by_item.entry(*item_id) {
                        if entry.get().id() == pane.id() {
                            entry.remove();
                        }
                    }
                }
                _ => {}
            }

            self.serialize_workspace(cx);
        } else if self.dock.visible_pane().is_none() {
            error!("pane {} not found", pane_id);
        }
    }

    pub fn split_pane(
        &mut self,
        pane: ViewHandle<Pane>,
        direction: SplitDirection,
        cx: &mut ViewContext<Self>,
    ) -> Option<ViewHandle<Pane>> {
        if &pane == self.dock_pane() {
            warn!("Can't split dock pane.");
            return None;
        }

        let item = pane.read(cx).active_item()?;
        let maybe_pane_handle = if let Some(clone) = item.clone_on_split(self.database_id(), cx) {
            let new_pane = self.add_pane(cx);
            Pane::add_item(self, &new_pane, clone, true, true, None, cx);
            self.center.split(&pane, &new_pane, direction).unwrap();
            Some(new_pane)
        } else {
            None
        };
        cx.notify();
        maybe_pane_handle
    }

    pub fn split_pane_with_item(&mut self, action: &SplitWithItem, cx: &mut ViewContext<Self>) {
        let Some(pane_to_split) = action.pane_to_split.upgrade(cx) else { return; };
        let Some(from) = action.from.upgrade(cx) else { return; };
        if &pane_to_split == self.dock_pane() {
            warn!("Can't split dock pane.");
            return;
        }

        let new_pane = self.add_pane(cx);
        Pane::move_item(
            self,
            from.clone(),
            new_pane.clone(),
            action.item_id_to_move,
            0,
            cx,
        );
        self.center
            .split(&pane_to_split, &new_pane, action.split_direction)
            .unwrap();
        cx.notify();
    }

    pub fn split_pane_with_project_entry(
        &mut self,
        action: &SplitWithProjectEntry,
        cx: &mut ViewContext<Self>,
    ) -> Option<Task<Result<()>>> {
        let pane_to_split = action.pane_to_split.upgrade(cx)?;
        if &pane_to_split == self.dock_pane() {
            warn!("Can't split dock pane.");
            return None;
        }

        let new_pane = self.add_pane(cx);
        self.center
            .split(&pane_to_split, &new_pane, action.split_direction)
            .unwrap();

        let path = self
            .project
            .read(cx)
            .path_for_entry(action.project_entry, cx)?;
        let task = self.open_path(path, Some(new_pane.downgrade()), true, cx);
        Some(cx.foreground().spawn(async move {
            task.await?;
            Ok(())
        }))
    }

    fn remove_pane(&mut self, pane: ViewHandle<Pane>, cx: &mut ViewContext<Self>) {
        if self.center.remove(&pane).unwrap() {
            self.panes.retain(|p| p != &pane);
            cx.focus(self.panes.last().unwrap());
            self.unfollow(&pane, cx);
            self.last_leaders_by_pane.remove(&pane.downgrade());
            for removed_item in pane.read(cx).items() {
                self.panes_by_item.remove(&removed_item.id());
            }
            if self.last_active_center_pane == Some(pane.downgrade()) {
                self.last_active_center_pane = None;
            }

            cx.notify();
        } else {
            self.active_item_path_changed(cx);
        }
    }

    pub fn panes(&self) -> &[ViewHandle<Pane>] {
        &self.panes
    }

    fn pane(&self, pane_id: usize) -> Option<ViewHandle<Pane>> {
        self.panes.iter().find(|pane| pane.id() == pane_id).cloned()
    }

    pub fn active_pane(&self) -> &ViewHandle<Pane> {
        &self.active_pane
    }

    pub fn dock_pane(&self) -> &ViewHandle<Pane> {
        self.dock.pane()
    }

    fn dock_active(&self) -> bool {
        &self.active_pane == self.dock.pane()
    }

    fn project_remote_id_changed(&mut self, remote_id: Option<u64>, cx: &mut ViewContext<Self>) {
        if let Some(remote_id) = remote_id {
            self.remote_entity_subscription =
                Some(self.client.add_view_for_remote_entity(remote_id, cx));
        } else {
            self.remote_entity_subscription.take();
        }
    }

    fn collaborator_left(&mut self, peer_id: PeerId, cx: &mut ViewContext<Self>) {
        self.leader_state.followers.remove(&peer_id);
        if let Some(states_by_pane) = self.follower_states_by_leader.remove(&peer_id) {
            for state in states_by_pane.into_values() {
                for item in state.items_by_leader_view_id.into_values() {
                    item.set_leader_replica_id(None, cx);
                }
            }
        }
        cx.notify();
    }

    pub fn toggle_follow(
        &mut self,
        ToggleFollow(leader_id): &ToggleFollow,
        cx: &mut ViewContext<Self>,
    ) -> Option<Task<Result<()>>> {
        let leader_id = *leader_id;
        let pane = self.active_pane().clone();

        if let Some(prev_leader_id) = self.unfollow(&pane, cx) {
            if leader_id == prev_leader_id {
                return None;
            }
        }

        self.last_leaders_by_pane
            .insert(pane.downgrade(), leader_id);
        self.follower_states_by_leader
            .entry(leader_id)
            .or_default()
            .insert(pane.clone(), Default::default());
        cx.notify();

        let project_id = self.project.read(cx).remote_id()?;
        let request = self.client.request(proto::Follow {
            project_id,
            leader_id: Some(leader_id),
        });

        Some(cx.spawn_weak(|this, mut cx| async move {
            let response = request.await?;
            if let Some(this) = this.upgrade(&cx) {
                this.update(&mut cx, |this, _| {
                    let state = this
                        .follower_states_by_leader
                        .get_mut(&leader_id)
                        .and_then(|states_by_pane| states_by_pane.get_mut(&pane))
                        .ok_or_else(|| anyhow!("following interrupted"))?;
                    state.active_view_id = if let Some(active_view_id) = response.active_view_id {
                        Some(ViewId::from_proto(active_view_id)?)
                    } else {
                        None
                    };
                    Ok::<_, anyhow::Error>(())
                })??;
                Self::add_views_from_leader(
                    this.clone(),
                    leader_id,
                    vec![pane],
                    response.views,
                    &mut cx,
                )
                .await?;
                this.update(&mut cx, |this, cx| this.leader_updated(leader_id, cx))?;
            }
            Ok(())
        }))
    }

    pub fn follow_next_collaborator(
        &mut self,
        _: &FollowNextCollaborator,
        cx: &mut ViewContext<Self>,
    ) -> Option<Task<Result<()>>> {
        let collaborators = self.project.read(cx).collaborators();
        let next_leader_id = if let Some(leader_id) = self.leader_for_pane(&self.active_pane) {
            let mut collaborators = collaborators.keys().copied();
            for peer_id in collaborators.by_ref() {
                if peer_id == leader_id {
                    break;
                }
            }
            collaborators.next()
        } else if let Some(last_leader_id) =
            self.last_leaders_by_pane.get(&self.active_pane.downgrade())
        {
            if collaborators.contains_key(last_leader_id) {
                Some(*last_leader_id)
            } else {
                None
            }
        } else {
            None
        };

        next_leader_id
            .or_else(|| collaborators.keys().copied().next())
            .and_then(|leader_id| self.toggle_follow(&ToggleFollow(leader_id), cx))
    }

    pub fn unfollow(
        &mut self,
        pane: &ViewHandle<Pane>,
        cx: &mut ViewContext<Self>,
    ) -> Option<PeerId> {
        for (leader_id, states_by_pane) in &mut self.follower_states_by_leader {
            let leader_id = *leader_id;
            if let Some(state) = states_by_pane.remove(pane) {
                for (_, item) in state.items_by_leader_view_id {
                    item.set_leader_replica_id(None, cx);
                }

                if states_by_pane.is_empty() {
                    self.follower_states_by_leader.remove(&leader_id);
                    if let Some(project_id) = self.project.read(cx).remote_id() {
                        self.client
                            .send(proto::Unfollow {
                                project_id,
                                leader_id: Some(leader_id),
                            })
                            .log_err();
                    }
                }

                cx.notify();
                return Some(leader_id);
            }
        }
        None
    }

    pub fn is_being_followed(&self, peer_id: PeerId) -> bool {
        self.follower_states_by_leader.contains_key(&peer_id)
    }

    pub fn is_followed_by(&self, peer_id: PeerId) -> bool {
        self.leader_state.followers.contains(&peer_id)
    }

    fn render_titlebar(&self, theme: &Theme, cx: &mut ViewContext<Self>) -> Element<Self> {
        // TODO: There should be a better system in place for this
        // (https://github.com/zed-industries/zed/issues/1290)
        let is_fullscreen = cx.window_is_fullscreen();
        let container_theme = if is_fullscreen {
            let mut container_theme = theme.workspace.titlebar.container;
            container_theme.padding.left = container_theme.padding.right;
            container_theme
        } else {
            theme.workspace.titlebar.container
        };

        enum TitleBar {}
        ConstrainedBox::new(
            MouseEventHandler::<TitleBar, _>::new(0, cx, |_, cx| {
                Container::new(
                    Stack::new()
                        .with_children(
                            self.titlebar_item
                                .as_ref()
                                .map(|item| ChildView::new(item, cx).boxed()),
                        )
                        .boxed(),
                )
                .with_style(container_theme)
                .boxed()
            })
            .on_click(MouseButton::Left, |event, _, cx| {
                if event.click_count == 2 {
                    cx.zoom_window();
                }
            })
            .boxed(),
        )
        .with_height(theme.workspace.titlebar.height)
        .named("titlebar")
    }

    fn active_item_path_changed(&mut self, cx: &mut ViewContext<Self>) {
        let active_entry = self.active_project_path(cx);
        self.project
            .update(cx, |project, cx| project.set_active_path(active_entry, cx));
        self.update_window_title(cx);
    }

    fn update_window_title(&mut self, cx: &mut ViewContext<Self>) {
        let project = self.project().read(cx);
        let mut title = String::new();

        if let Some(path) = self.active_item(cx).and_then(|item| item.project_path(cx)) {
            let filename = path
                .path
                .file_name()
                .map(|s| s.to_string_lossy())
                .or_else(|| {
                    Some(Cow::Borrowed(
                        project
                            .worktree_for_id(path.worktree_id, cx)?
                            .read(cx)
                            .root_name(),
                    ))
                });

            if let Some(filename) = filename {
                title.push_str(filename.as_ref());
                title.push_str(" — ");
            }
        }

        for (i, name) in project.worktree_root_names(cx).enumerate() {
            if i > 0 {
                title.push_str(", ");
            }
            title.push_str(name);
        }

        if title.is_empty() {
            title = "empty project".to_string();
        }

        if project.is_remote() {
            title.push_str(" ↙");
        } else if project.is_shared() {
            title.push_str(" ↗");
        }

        cx.set_window_title(&title);
    }

    fn update_window_edited(&mut self, cx: &mut ViewContext<Self>) {
        let is_edited = !self.project.read(cx).is_read_only()
            && self
                .items(cx)
                .any(|item| item.has_conflict(cx) || item.is_dirty(cx));
        if is_edited != self.window_edited {
            self.window_edited = is_edited;
            cx.set_window_edited(self.window_edited)
        }
    }

    fn render_disconnected_overlay(
        &self,
        cx: &mut ViewContext<Workspace>,
    ) -> Option<Element<Workspace>> {
        if self.project.read(cx).is_read_only() {
            enum DisconnectedOverlay {}
            Some(
                MouseEventHandler::<DisconnectedOverlay, _>::new(0, cx, |_, cx| {
                    let theme = &cx.global::<Settings>().theme;
                    Label::new(
                        "Your connection to the remote project has been lost.",
                        theme.workspace.disconnected_overlay.text.clone(),
                    )
                    .aligned()
                    .contained()
                    .with_style(theme.workspace.disconnected_overlay.container)
                    .boxed()
                })
                .with_cursor_style(CursorStyle::Arrow)
                .capture_all()
                .boxed(),
            )
        } else {
            None
        }
    }

    fn render_notifications(
        &self,
        theme: &theme::Workspace,
        cx: &AppContext,
    ) -> Option<Element<Workspace>> {
        if self.notifications.is_empty() {
            None
        } else {
            Some(
                Flex::column()
                    .with_children(self.notifications.iter().map(|(_, _, notification)| {
                        ChildView::new(notification.as_any(), cx)
                            .contained()
                            .with_style(theme.notification)
                            .boxed()
                    }))
                    .constrained()
                    .with_width(theme.notifications.width)
                    .contained()
                    .with_style(theme.notifications.container)
                    .aligned()
                    .bottom()
                    .right()
                    .boxed(),
            )
        }
    }

    // RPC handlers

    async fn handle_follow(
        this: ViewHandle<Self>,
        envelope: TypedEnvelope<proto::Follow>,
        _: Arc<Client>,
        mut cx: AsyncAppContext,
    ) -> Result<proto::FollowResponse> {
        this.update(&mut cx, |this, cx| {
            let client = &this.client;
            this.leader_state
                .followers
                .insert(envelope.original_sender_id()?);

            let active_view_id = this.active_item(cx).and_then(|i| {
                Some(
                    i.to_followable_item_handle(cx)?
                        .remote_id(client, cx)?
                        .to_proto(),
                )
            });

            cx.notify();

            Ok(proto::FollowResponse {
                active_view_id,
                views: this
                    .panes()
                    .iter()
                    .flat_map(|pane| {
                        let leader_id = this.leader_for_pane(pane);
                        pane.read(cx).items().filter_map({
                            let cx = &cx;
                            move |item| {
                                let item = item.to_followable_item_handle(cx)?;
                                let id = item.remote_id(client, cx)?.to_proto();
                                let variant = item.to_state_proto(cx)?;
                                Some(proto::View {
                                    id: Some(id),
                                    leader_id,
                                    variant: Some(variant),
                                })
                            }
                        })
                    })
                    .collect(),
            })
        })?
    }

    async fn handle_unfollow(
        this: ViewHandle<Self>,
        envelope: TypedEnvelope<proto::Unfollow>,
        _: Arc<Client>,
        mut cx: AsyncAppContext,
    ) -> Result<()> {
        this.update(&mut cx, |this, cx| {
            this.leader_state
                .followers
                .remove(&envelope.original_sender_id()?);
            cx.notify();
            Ok(())
        })?
    }

    async fn handle_update_followers(
        this: ViewHandle<Self>,
        envelope: TypedEnvelope<proto::UpdateFollowers>,
        _: Arc<Client>,
        cx: AsyncAppContext,
    ) -> Result<()> {
        let leader_id = envelope.original_sender_id()?;
        this.read_with(&cx, |this, _| {
            this.leader_updates_tx
                .unbounded_send((leader_id, envelope.payload))
        })?;
        Ok(())
    }

    async fn process_leader_update(
        this: ViewHandle<Self>,
        leader_id: PeerId,
        update: proto::UpdateFollowers,
        cx: &mut AsyncAppContext,
    ) -> Result<()> {
        match update.variant.ok_or_else(|| anyhow!("invalid update"))? {
            proto::update_followers::Variant::UpdateActiveView(update_active_view) => {
                this.update(cx, |this, _| {
                    if let Some(state) = this.follower_states_by_leader.get_mut(&leader_id) {
                        for state in state.values_mut() {
                            state.active_view_id =
                                if let Some(active_view_id) = update_active_view.id.clone() {
                                    Some(ViewId::from_proto(active_view_id)?)
                                } else {
                                    None
                                };
                        }
                    }
                    anyhow::Ok(())
                })??;
            }
            proto::update_followers::Variant::UpdateView(update_view) => {
                let variant = update_view
                    .variant
                    .ok_or_else(|| anyhow!("missing update view variant"))?;
                let id = update_view
                    .id
                    .ok_or_else(|| anyhow!("missing update view id"))?;
                let mut tasks = Vec::new();
                this.update(cx, |this, cx| {
                    let project = this.project.clone();
                    if let Some(state) = this.follower_states_by_leader.get_mut(&leader_id) {
                        for state in state.values_mut() {
                            let view_id = ViewId::from_proto(id.clone())?;
                            if let Some(item) = state.items_by_leader_view_id.get(&view_id) {
                                tasks.push(item.apply_update_proto(&project, variant.clone(), cx));
                            }
                        }
                    }
                    anyhow::Ok(())
                })??;
                try_join_all(tasks).await.log_err();
            }
            proto::update_followers::Variant::CreateView(view) => {
                let panes = this.read_with(cx, |this, _| {
                    this.follower_states_by_leader
                        .get(&leader_id)
                        .into_iter()
                        .flat_map(|states_by_pane| states_by_pane.keys())
                        .cloned()
                        .collect()
                });
                Self::add_views_from_leader(this.clone(), leader_id, panes, vec![view], cx).await?;
            }
        }
        this.update(cx, |this, cx| this.leader_updated(leader_id, cx))?;
        Ok(())
    }

    async fn add_views_from_leader(
        this: ViewHandle<Self>,
        leader_id: PeerId,
        panes: Vec<ViewHandle<Pane>>,
        views: Vec<proto::View>,
        cx: &mut AsyncAppContext,
    ) -> Result<()> {
        let project = this.read_with(cx, |this, _| this.project.clone());
        let replica_id = project
            .read_with(cx, |project, _| {
                project
                    .collaborators()
                    .get(&leader_id)
                    .map(|c| c.replica_id)
            })
            .ok_or_else(|| anyhow!("no such collaborator {}", leader_id))?;

        let item_builders = cx.update(|cx| {
            cx.default_global::<FollowableItemBuilders>()
                .values()
                .map(|b| b.0)
                .collect::<Vec<_>>()
        });

        let mut item_tasks_by_pane = HashMap::default();
        for pane in panes {
            let mut item_tasks = Vec::new();
            let mut leader_view_ids = Vec::new();
            for view in &views {
                let Some(id) = &view.id else { continue };
                let id = ViewId::from_proto(id.clone())?;
                let mut variant = view.variant.clone();
                if variant.is_none() {
                    Err(anyhow!("missing variant"))?;
                }
                for build_item in &item_builders {
                    let task = cx.update(|cx| {
                        build_item(pane.clone(), project.clone(), id, &mut variant, cx)
                    });
                    if let Some(task) = task {
                        item_tasks.push(task);
                        leader_view_ids.push(id);
                        break;
                    } else {
                        assert!(variant.is_some());
                    }
                }
            }

            item_tasks_by_pane.insert(pane, (item_tasks, leader_view_ids));
        }

        for (pane, (item_tasks, leader_view_ids)) in item_tasks_by_pane {
            let items = futures::future::try_join_all(item_tasks).await?;
            this.update(cx, |this, cx| {
                let state = this
                    .follower_states_by_leader
                    .get_mut(&leader_id)?
                    .get_mut(&pane)?;

                for (id, item) in leader_view_ids.into_iter().zip(items) {
                    item.set_leader_replica_id(Some(replica_id), cx);
                    state.items_by_leader_view_id.insert(id, item);
                }

                Some(())
            })?;
        }
        Ok(())
    }

    fn update_followers(
        &self,
        update: proto::update_followers::Variant,
        cx: &AppContext,
    ) -> Option<()> {
        let project_id = self.project.read(cx).remote_id()?;
        if !self.leader_state.followers.is_empty() {
            self.client
                .send(proto::UpdateFollowers {
                    project_id,
                    follower_ids: self.leader_state.followers.iter().copied().collect(),
                    variant: Some(update),
                })
                .log_err();
        }
        None
    }

    pub fn leader_for_pane(&self, pane: &ViewHandle<Pane>) -> Option<PeerId> {
        self.follower_states_by_leader
            .iter()
            .find_map(|(leader_id, state)| {
                if state.contains_key(pane) {
                    Some(*leader_id)
                } else {
                    None
                }
            })
    }

    fn leader_updated(&mut self, leader_id: PeerId, cx: &mut ViewContext<Self>) -> Option<()> {
        cx.notify();

        let call = self.active_call()?;
        let room = call.read(cx).room()?.read(cx);
        let participant = room.remote_participant_for_peer_id(leader_id)?;
        let mut items_to_activate = Vec::new();
        match participant.location {
            call::ParticipantLocation::SharedProject { project_id } => {
                if Some(project_id) == self.project.read(cx).remote_id() {
                    for (pane, state) in self.follower_states_by_leader.get(&leader_id)? {
                        if let Some(item) = state
                            .active_view_id
                            .and_then(|id| state.items_by_leader_view_id.get(&id))
                        {
                            items_to_activate.push((pane.clone(), item.boxed_clone()));
                        } else {
                            if let Some(shared_screen) =
                                self.shared_screen_for_peer(leader_id, pane, cx)
                            {
                                items_to_activate.push((pane.clone(), Box::new(shared_screen)));
                            }
                        }
                    }
                }
            }
            call::ParticipantLocation::UnsharedProject => {}
            call::ParticipantLocation::External => {
                for (pane, _) in self.follower_states_by_leader.get(&leader_id)? {
                    if let Some(shared_screen) = self.shared_screen_for_peer(leader_id, pane, cx) {
                        items_to_activate.push((pane.clone(), Box::new(shared_screen)));
                    }
                }
            }
        }

        for (pane, item) in items_to_activate {
            let active_item_was_focused = pane
                .read(cx)
                .active_item()
                .map(|active_item| cx.is_child_focused(active_item.as_any()))
                .unwrap_or_default();

            if let Some(index) = pane.update(cx, |pane, _| pane.index_for_item(item.as_ref())) {
                pane.update(cx, |pane, cx| pane.activate_item(index, false, false, cx));
            } else {
                Pane::add_item(self, &pane, item.boxed_clone(), false, false, None, cx);
            }

            if active_item_was_focused {
                pane.update(cx, |pane, cx| pane.focus_active_item(cx));
            }
        }

        None
    }

    fn shared_screen_for_peer(
        &self,
        peer_id: PeerId,
        pane: &ViewHandle<Pane>,
        cx: &mut ViewContext<Self>,
    ) -> Option<ViewHandle<SharedScreen>> {
        let call = self.active_call()?;
        let room = call.read(cx).room()?.read(cx);
        let participant = room.remote_participant_for_peer_id(peer_id)?;
        let track = participant.tracks.values().next()?.clone();
        let user = participant.user.clone();

        for item in pane.read(cx).items_of_type::<SharedScreen>() {
            if item.read(cx).peer_id == peer_id {
                return Some(item);
            }
        }

        Some(cx.add_view(|cx| SharedScreen::new(&track, peer_id, user.clone(), cx)))
    }

    pub fn on_window_activation_changed(&mut self, active: bool, cx: &mut ViewContext<Self>) {
        if active {
            cx.background()
                .spawn(persistence::DB.update_timestamp(self.database_id()))
                .detach();
        } else {
            for pane in &self.panes {
                pane.update(cx, |pane, cx| {
                    if let Some(item) = pane.active_item() {
                        item.workspace_deactivated(cx);
                    }
                    if matches!(
                        cx.global::<Settings>().autosave,
                        Autosave::OnWindowChange | Autosave::OnFocusChange
                    ) {
                        for item in pane.items() {
                            Pane::autosave_item(item.as_ref(), self.project.clone(), cx)
                                .detach_and_log_err(cx);
                        }
                    }
                });
            }
        }
    }

    fn active_call(&self) -> Option<&ModelHandle<ActiveCall>> {
        self.active_call.as_ref().map(|(call, _)| call)
    }

    fn on_active_call_event(
        &mut self,
        _: ModelHandle<ActiveCall>,
        event: &call::room::Event,
        cx: &mut ViewContext<Self>,
    ) {
        match event {
            call::room::Event::ParticipantLocationChanged { participant_id }
            | call::room::Event::RemoteVideoTracksChanged { participant_id } => {
                self.leader_updated(*participant_id, cx);
            }
            _ => {}
        }
    }

    pub fn database_id(&self) -> WorkspaceId {
        self.database_id
    }

    fn location(&self, cx: &AppContext) -> Option<WorkspaceLocation> {
        let project = self.project().read(cx);

        if project.is_local() {
            Some(
                project
                    .visible_worktrees(cx)
                    .map(|worktree| worktree.read(cx).abs_path())
                    .collect::<Vec<_>>()
                    .into(),
            )
        } else {
            None
        }
    }

    fn remove_panes(&mut self, member: Member, cx: &mut ViewContext<Workspace>) {
        match member {
            Member::Axis(PaneAxis { members, .. }) => {
                for child in members.iter() {
                    self.remove_panes(child.clone(), cx)
                }
            }
            Member::Pane(pane) => self.remove_pane(pane.clone(), cx),
        }
    }

    fn serialize_workspace(&self, cx: &AppContext) {
        fn serialize_pane_handle(
            pane_handle: &ViewHandle<Pane>,
            cx: &AppContext,
        ) -> SerializedPane {
            let (items, active) = {
                let pane = pane_handle.read(cx);
                let active_item_id = pane.active_item().map(|item| item.id());
                (
                    pane.items()
                        .filter_map(|item_handle| {
                            Some(SerializedItem {
                                kind: Arc::from(item_handle.serialized_item_kind()?),
                                item_id: item_handle.id(),
                                active: Some(item_handle.id()) == active_item_id,
                            })
                        })
                        .collect::<Vec<_>>(),
                    pane.is_active(),
                )
            };

            SerializedPane::new(items, active)
        }

        fn build_serialized_pane_group(
            pane_group: &Member,
            cx: &AppContext,
        ) -> SerializedPaneGroup {
            match pane_group {
                Member::Axis(PaneAxis { axis, members }) => SerializedPaneGroup::Group {
                    axis: *axis,
                    children: members
                        .iter()
                        .map(|member| build_serialized_pane_group(member, cx))
                        .collect::<Vec<_>>(),
                },
                Member::Pane(pane_handle) => {
                    SerializedPaneGroup::Pane(serialize_pane_handle(&pane_handle, cx))
                }
            }
        }

        if let Some(location) = self.location(cx) {
            // Load bearing special case:
            //  - with_local_workspace() relies on this to not have other stuff open
            //    when you open your log
            if !location.paths().is_empty() {
                let dock_pane = serialize_pane_handle(self.dock.pane(), cx);
                let center_group = build_serialized_pane_group(&self.center.root, cx);

                let serialized_workspace = SerializedWorkspace {
                    id: self.database_id,
                    location,
                    dock_position: self.dock.position(),
                    dock_pane,
                    center_group,
                    left_sidebar_open: self.left_sidebar.read(cx).is_open(),
                    bounds: Default::default(),
                    display: Default::default(),
                };

                cx.background()
                    .spawn(persistence::DB.save_workspace(serialized_workspace))
                    .detach();
            }
        }
    }

    fn load_from_serialized_workspace(
        workspace: WeakViewHandle<Workspace>,
        serialized_workspace: SerializedWorkspace,
        cx: &mut AppContext,
    ) {
        cx.spawn(|mut cx| async move {
            if let Some(workspace) = workspace.upgrade(&cx) {
                let (project, dock_pane_handle, old_center_pane) =
                    workspace.read_with(&cx, |workspace, _| {
                        (
                            workspace.project().clone(),
                            workspace.dock_pane().clone(),
                            workspace.last_active_center_pane.clone(),
                        )
                    });

                serialized_workspace
                    .dock_pane
                    .deserialize_to(
                        &project,
                        &dock_pane_handle,
                        serialized_workspace.id,
                        &workspace,
                        &mut cx,
                    )
                    .await?;

                // Traverse the splits tree and add to things
                let center_group = serialized_workspace
                    .center_group
                    .deserialize(&project, serialized_workspace.id, &workspace, &mut cx)
                    .await;

                // Remove old panes from workspace panes list
                workspace.update(&mut cx, |workspace, cx| {
                    if let Some((center_group, active_pane)) = center_group {
                        workspace.remove_panes(workspace.center.root.clone(), cx);

                        // Swap workspace center group
                        workspace.center = PaneGroup::with_root(center_group);

                        // Change the focus to the workspace first so that we retrigger focus in on the pane.
                        cx.focus_self();

                        if let Some(active_pane) = active_pane {
                            cx.focus(&active_pane);
                        } else {
                            cx.focus(workspace.panes.last().unwrap());
                        }
                    } else {
                        let old_center_handle = old_center_pane.and_then(|weak| weak.upgrade(cx));
                        if let Some(old_center_handle) = old_center_handle {
                            cx.focus(&old_center_handle)
                        } else {
                            cx.focus_self()
                        }
                    }

                    if workspace.left_sidebar().read(cx).is_open()
                        != serialized_workspace.left_sidebar_open
                    {
                        workspace.toggle_sidebar(SidebarSide::Left, cx);
                    }

                    // Note that without after_window, the focus_self() and
                    // the focus the dock generates start generating alternating
                    // focus due to the deferred execution each triggering each other
                    cx.after_window_update(move |workspace, cx| {
                        Dock::set_dock_position(
                            workspace,
                            serialized_workspace.dock_position,
                            true,
                            cx,
                        );
                    });

                    cx.notify();
                })?;

                // Serialize ourself to make sure our timestamps and any pane / item changes are replicated
                workspace.read_with(&cx, |workspace, cx| workspace.serialize_workspace(cx))
            }
            anyhow::Ok(())
        })
        .detach_and_log_err(cx);
    }

    #[cfg(any(test, feature = "test-support"))]
    pub fn test_new(project: ModelHandle<Project>, cx: &mut ViewContext<Self>) -> Self {
        Self::new(None, 0, project, |_, _| None, || &[], cx)
    }
}

fn notify_if_database_failed(workspace: &ViewHandle<Workspace>, cx: &mut AsyncAppContext) {
    workspace.update(cx, |workspace, cx| {
        if (*db::ALL_FILE_DB_FAILED).load(std::sync::atomic::Ordering::Acquire) {
            workspace.show_notification_once(0, cx, |cx| {
                cx.add_view(|_| {
                    MessageNotification::new(
                        indoc::indoc! {"
                            Failed to load any database file :(
                        "},
                        OsOpen::new("https://github.com/zed-industries/community/issues/new?assignees=&labels=defect%2Ctriage&template=2_bug_report.yml".to_string()),
                        "Click to let us know about this error"
                    )
                })
            });
        } else {
            let backup_path = (*db::BACKUP_DB_PATH).read();
            if let Some(backup_path) = &*backup_path {
                workspace.show_notification_once(0, cx, |cx| {
                    cx.add_view(|_| {
                        let backup_path = backup_path.to_string_lossy();
                        MessageNotification::new(
                            format!(
                                indoc::indoc! {"
                                Database file was corrupted :(
                                Old database backed up to:
                                {}
                                "},
                                backup_path
                            ),
                            OsOpen::new(backup_path.to_string()),
                            "Click to show old database in finder",
                        )
                    })
                });
            }
        }
    }).log_err();
}

impl Entity for Workspace {
    type Event = Event;
}

impl View for Workspace {
    fn ui_name() -> &'static str {
        "Workspace"
    }

    fn render(&mut self, cx: &mut ViewContext<Self>) -> Element<Self> {
        let theme = cx.global::<Settings>().theme.clone();
        Stack::new()
            .with_child(
                Flex::column()
                    .with_child(self.render_titlebar(&theme, cx))
                    .with_child(
                        Stack::new()
                            .with_child({
                                let project = self.project.clone();
                                Flex::row()
                                    .with_children(
                                        if self.left_sidebar.read(cx).active_item().is_some() {
                                            Some(
                                                ChildView::new(&self.left_sidebar, cx)
                                                    .constrained()
                                                    .dynamically(|constraint, _, cx| {
                                                        SizeConstraint::new(
                                                            Vector2F::new(20., constraint.min.y()),
                                                            Vector2F::new(
                                                                cx.window_size().x() * 0.8,
                                                                constraint.max.y(),
                                                            ),
                                                        )
                                                    })
                                                    .boxed(),
                                            )
                                        } else {
                                            None
                                        },
                                    )
                                    .with_child(
                                        FlexItem::new(
                                            Flex::column()
                                                .with_child(
                                                    FlexItem::new(self.center.render(
                                                        &project,
                                                        &theme,
                                                        &self.follower_states_by_leader,
                                                        self.active_call(),
                                                        self.active_pane(),
                                                        cx,
                                                    ))
                                                    .flex(1., true)
                                                    .boxed(),
                                                )
                                                .with_children(self.dock.render(
                                                    &theme,
                                                    DockAnchor::Bottom,
                                                    cx,
                                                ))
                                                .boxed(),
                                        )
                                        .flex(1., true)
                                        .boxed(),
                                    )
                                    .with_children(self.dock.render(&theme, DockAnchor::Right, cx))
                                    .with_children(
                                        if self.right_sidebar.read(cx).active_item().is_some() {
                                            Some(
                                                ChildView::new(&self.right_sidebar, cx)
                                                    .constrained()
                                                    .dynamically(|constraint, _, cx| {
                                                        SizeConstraint::new(
                                                            Vector2F::new(20., constraint.min.y()),
                                                            Vector2F::new(
                                                                cx.window_size().x() * 0.8,
                                                                constraint.max.y(),
                                                            ),
                                                        )
                                                    })
                                                    .boxed(),
                                            )
                                        } else {
                                            None
                                        },
                                    )
                                    .boxed()
                            })
                            .with_child(
                                Overlay::new(
                                    Stack::new()
                                        .with_children(self.dock.render(
                                            &theme,
                                            DockAnchor::Expanded,
                                            cx,
                                        ))
                                        .with_children(self.modal.as_ref().map(|modal| {
                                            ChildView::new(modal, cx)
                                                .contained()
                                                .with_style(theme.workspace.modal)
                                                .aligned()
                                                .top()
                                                .boxed()
                                        }))
                                        .with_children(
                                            self.render_notifications(&theme.workspace, cx),
                                        )
                                        .boxed(),
                                )
                                .boxed(),
                            )
                            .flex(1.0, true)
                            .boxed(),
                    )
                    .with_child(ChildView::new(&self.status_bar, cx).boxed())
                    .contained()
                    .with_background_color(theme.workspace.background)
                    .boxed(),
            )
            .with_children(DragAndDrop::render(cx))
            .with_children(self.render_disconnected_overlay(cx))
            .named("workspace")
    }

    fn focus_in(&mut self, view: AnyViewHandle, cx: &mut ViewContext<Self>) {
        if cx.is_self_focused() {
            cx.focus(&self.active_pane);
        } else {
            for pane in self.panes() {
                let view = view.clone();
                if pane.update(cx, |_, cx| view.id() == cx.view_id() || cx.is_child(view)) {
                    self.handle_pane_focused(pane.clone(), cx);
                    break;
                }
            }
        }
    }

    fn keymap_context(&self, _: &AppContext) -> KeymapContext {
        Self::default_keymap_context()
    }
}

impl ViewId {
    pub(crate) fn from_proto(message: proto::ViewId) -> Result<Self> {
        Ok(Self {
            creator: message
                .creator
                .ok_or_else(|| anyhow!("creator is missing"))?,
            id: message.id,
        })
    }

    pub(crate) fn to_proto(&self) -> proto::ViewId {
        proto::ViewId {
            creator: Some(self.creator),
            id: self.id,
        }
    }
}

pub trait WorkspaceHandle {
    fn file_project_paths(&self, cx: &AppContext) -> Vec<ProjectPath>;
}

impl WorkspaceHandle for ViewHandle<Workspace> {
    fn file_project_paths(&self, cx: &AppContext) -> Vec<ProjectPath> {
        self.read(cx)
            .worktrees(cx)
            .flat_map(|worktree| {
                let worktree_id = worktree.read(cx).id();
                worktree.read(cx).files(true, 0).map(move |f| ProjectPath {
                    worktree_id,
                    path: f.path.clone(),
                })
            })
            .collect::<Vec<_>>()
    }
}

impl std::fmt::Debug for OpenPaths {
    fn fmt(&self, f: &mut std::fmt::Formatter<'_>) -> std::fmt::Result {
        f.debug_struct("OpenPaths")
            .field("paths", &self.paths)
            .finish()
    }
}

pub struct WorkspaceCreated(WeakViewHandle<Workspace>);

pub fn activate_workspace_for_project(
    cx: &mut AppContext,
    predicate: impl Fn(&mut Project, &mut ModelContext<Project>) -> bool,
) -> Option<ViewHandle<Workspace>> {
    for window_id in cx.window_ids().collect::<Vec<_>>() {
        let handle = cx
            .update_window(window_id, |cx| {
                if let Some(workspace_handle) = cx.root_view().clone().downcast::<Workspace>() {
                    let project = workspace_handle.read(cx).project.clone();
                    if project.update(cx, &predicate) {
                        cx.activate_window();
                        return Some(workspace_handle.clone());
                    }
                }
                None
            })
            .flatten();

        if handle.is_some() {
            return handle;
        }
    }
    None
}

pub async fn last_opened_workspace_paths() -> Option<WorkspaceLocation> {
    DB.last_workspace().await.log_err().flatten()
}

#[allow(clippy::type_complexity)]
pub fn open_paths(
    abs_paths: &[PathBuf],
    app_state: &Arc<AppState>,
    cx: &mut AppContext,
) -> Task<
    Result<(
        ViewHandle<Workspace>,
        Vec<Option<Result<Box<dyn ItemHandle>, anyhow::Error>>>,
    )>,
> {
    log::info!("open paths {:?}", abs_paths);

    // Open paths in existing workspace if possible
    let existing =
        activate_workspace_for_project(cx, |project, cx| project.contains_paths(abs_paths, cx));

    let app_state = app_state.clone();
    let abs_paths = abs_paths.to_vec();
    cx.spawn(|mut cx| async move {
        if let Some(existing) = existing {
            Ok((
                existing.clone(),
                existing
                    .update(&mut cx, |workspace, cx| {
                        workspace.open_paths(abs_paths, true, cx)
                    })?
                    .await,
            ))
        } else {
            let contains_directory =
                futures::future::join_all(abs_paths.iter().map(|path| app_state.fs.is_file(path)))
                    .await
                    .contains(&false);

            cx.update(|cx| {
                let task = Workspace::new_local(abs_paths, app_state.clone(), cx);

                cx.spawn(|mut cx| async move {
                    let (workspace, items) = task.await;

                    workspace.update(&mut cx, |workspace, cx| {
                        if contains_directory {
                            workspace.toggle_sidebar(SidebarSide::Left, cx);
                        }
                    })?;

                    anyhow::Ok((workspace, items))
                })
            })
            .await
        }
    })
}

pub fn open_new(
    app_state: &Arc<AppState>,
    cx: &mut AppContext,
    init: impl FnOnce(&mut Workspace, &mut ViewContext<Workspace>) + 'static,
) -> Task<()> {
    let task = Workspace::new_local(Vec::new(), app_state.clone(), cx);
    cx.spawn(|mut cx| async move {
        let (workspace, opened_paths) = task.await;

        workspace
            .update(&mut cx, |workspace, cx| {
                if opened_paths.is_empty() {
                    init(workspace, cx)
                }
            })
            .log_err();
    })
}

fn parse_pixel_position_env_var(value: &str) -> Option<Vector2F> {
    let mut parts = value.split(',');
    let width: usize = parts.next()?.parse().ok()?;
    let height: usize = parts.next()?.parse().ok()?;
    Some(vec2f(width as f32, height as f32))
}

#[cfg(test)]
mod tests {
    use std::{cell::RefCell, rc::Rc};

    use crate::item::test::{TestItem, TestItemEvent, TestProjectItem};

    use super::*;
    use fs::FakeFs;
    use gpui::{executor::Deterministic, TestAppContext};
    use project::{Project, ProjectEntryId};
    use serde_json::json;

    #[gpui::test]
    async fn test_tab_disambiguation(cx: &mut TestAppContext) {
        cx.foreground().forbid_parking();
        Settings::test_async(cx);

        let fs = FakeFs::new(cx.background());
        let project = Project::test(fs, [], cx).await;
        let (_, workspace) = cx.add_window(|cx| {
            Workspace::new(
                Default::default(),
                0,
                project.clone(),
                |_, _| None,
                || &[],
                cx,
            )
        });

        // Adding an item with no ambiguity renders the tab without detail.
        let item1 = cx.add_view(&workspace, |_| {
            let mut item = TestItem::new();
            item.tab_descriptions = Some(vec!["c", "b1/c", "a/b1/c"]);
            item
        });
        workspace.update(cx, |workspace, cx| {
            workspace.add_item(Box::new(item1.clone()), cx);
        });
        item1.read_with(cx, |item, _| assert_eq!(item.tab_detail.get(), None));

        // Adding an item that creates ambiguity increases the level of detail on
        // both tabs.
        let item2 = cx.add_view(&workspace, |_| {
            let mut item = TestItem::new();
            item.tab_descriptions = Some(vec!["c", "b2/c", "a/b2/c"]);
            item
        });
        workspace.update(cx, |workspace, cx| {
            workspace.add_item(Box::new(item2.clone()), cx);
        });
        item1.read_with(cx, |item, _| assert_eq!(item.tab_detail.get(), Some(1)));
        item2.read_with(cx, |item, _| assert_eq!(item.tab_detail.get(), Some(1)));

        // Adding an item that creates ambiguity increases the level of detail only
        // on the ambiguous tabs. In this case, the ambiguity can't be resolved so
        // we stop at the highest detail available.
        let item3 = cx.add_view(&workspace, |_| {
            let mut item = TestItem::new();
            item.tab_descriptions = Some(vec!["c", "b2/c", "a/b2/c"]);
            item
        });
        workspace.update(cx, |workspace, cx| {
            workspace.add_item(Box::new(item3.clone()), cx);
        });
        item1.read_with(cx, |item, _| assert_eq!(item.tab_detail.get(), Some(1)));
        item2.read_with(cx, |item, _| assert_eq!(item.tab_detail.get(), Some(3)));
        item3.read_with(cx, |item, _| assert_eq!(item.tab_detail.get(), Some(3)));
    }

    #[gpui::test]
    async fn test_tracking_active_path(cx: &mut TestAppContext) {
        cx.foreground().forbid_parking();
        Settings::test_async(cx);
        let fs = FakeFs::new(cx.background());
        fs.insert_tree(
            "/root1",
            json!({
                "one.txt": "",
                "two.txt": "",
            }),
        )
        .await;
        fs.insert_tree(
            "/root2",
            json!({
                "three.txt": "",
            }),
        )
        .await;

        let project = Project::test(fs, ["root1".as_ref()], cx).await;
        let (window_id, workspace) = cx.add_window(|cx| {
            Workspace::new(
                Default::default(),
                0,
                project.clone(),
                |_, _| None,
                || &[],
                cx,
            )
        });
        let worktree_id = project.read_with(cx, |project, cx| {
            project.worktrees(cx).next().unwrap().read(cx).id()
        });

        let item1 = cx.add_view(&workspace, |cx| {
            TestItem::new().with_project_items(&[TestProjectItem::new(1, "one.txt", cx)])
        });
        let item2 = cx.add_view(&workspace, |cx| {
            TestItem::new().with_project_items(&[TestProjectItem::new(2, "two.txt", cx)])
        });

        // Add an item to an empty pane
        workspace.update(cx, |workspace, cx| workspace.add_item(Box::new(item1), cx));
        project.read_with(cx, |project, cx| {
            assert_eq!(
                project.active_entry(),
                project
                    .entry_for_path(&(worktree_id, "one.txt").into(), cx)
                    .map(|e| e.id)
            );
        });
        assert_eq!(
            cx.current_window_title(window_id).as_deref(),
            Some("one.txt — root1")
        );

        // Add a second item to a non-empty pane
        workspace.update(cx, |workspace, cx| workspace.add_item(Box::new(item2), cx));
        assert_eq!(
            cx.current_window_title(window_id).as_deref(),
            Some("two.txt — root1")
        );
        project.read_with(cx, |project, cx| {
            assert_eq!(
                project.active_entry(),
                project
                    .entry_for_path(&(worktree_id, "two.txt").into(), cx)
                    .map(|e| e.id)
            );
        });

        // Close the active item
        workspace
            .update(cx, |workspace, cx| {
                Pane::close_active_item(workspace, &Default::default(), cx).unwrap()
            })
            .await
            .unwrap();
        assert_eq!(
            cx.current_window_title(window_id).as_deref(),
            Some("one.txt — root1")
        );
        project.read_with(cx, |project, cx| {
            assert_eq!(
                project.active_entry(),
                project
                    .entry_for_path(&(worktree_id, "one.txt").into(), cx)
                    .map(|e| e.id)
            );
        });

        // Add a project folder
        project
            .update(cx, |project, cx| {
                project.find_or_create_local_worktree("/root2", true, cx)
            })
            .await
            .unwrap();
        assert_eq!(
            cx.current_window_title(window_id).as_deref(),
            Some("one.txt — root1, root2")
        );

        // Remove a project folder
        project.update(cx, |project, cx| project.remove_worktree(worktree_id, cx));
        assert_eq!(
            cx.current_window_title(window_id).as_deref(),
            Some("one.txt — root2")
        );
    }

    #[gpui::test]
    async fn test_close_window(cx: &mut TestAppContext) {
        cx.foreground().forbid_parking();
        Settings::test_async(cx);
        let fs = FakeFs::new(cx.background());
        fs.insert_tree("/root", json!({ "one": "" })).await;

        let project = Project::test(fs, ["root".as_ref()], cx).await;
        let (window_id, workspace) = cx.add_window(|cx| {
            Workspace::new(
                Default::default(),
                0,
                project.clone(),
                |_, _| None,
                || &[],
                cx,
            )
        });

        // When there are no dirty items, there's nothing to do.
        let item1 = cx.add_view(&workspace, |_| TestItem::new());
        workspace.update(cx, |w, cx| w.add_item(Box::new(item1.clone()), cx));
        let task = workspace.update(cx, |w, cx| w.prepare_to_close(false, cx));
        assert!(task.await.unwrap());

        // When there are dirty untitled items, prompt to save each one. If the user
        // cancels any prompt, then abort.
        let item2 = cx.add_view(&workspace, |_| TestItem::new().with_dirty(true));
        let item3 = cx.add_view(&workspace, |cx| {
            TestItem::new()
                .with_dirty(true)
                .with_project_items(&[TestProjectItem::new(1, "1.txt", cx)])
        });
        workspace.update(cx, |w, cx| {
            w.add_item(Box::new(item2.clone()), cx);
            w.add_item(Box::new(item3.clone()), cx);
        });
        let task = workspace.update(cx, |w, cx| w.prepare_to_close(false, cx));
        cx.foreground().run_until_parked();
        cx.simulate_prompt_answer(window_id, 2 /* cancel */);
        cx.foreground().run_until_parked();
        assert!(!cx.has_pending_prompt(window_id));
        assert!(!task.await.unwrap());
    }

    #[gpui::test]
    async fn test_close_pane_items(cx: &mut TestAppContext) {
        cx.foreground().forbid_parking();
        Settings::test_async(cx);
        let fs = FakeFs::new(cx.background());

        let project = Project::test(fs, None, cx).await;
        let (window_id, workspace) = cx.add_window(|cx| {
            Workspace::new(Default::default(), 0, project, |_, _| None, || &[], cx)
        });

        let item1 = cx.add_view(&workspace, |cx| {
            TestItem::new()
                .with_dirty(true)
                .with_project_items(&[TestProjectItem::new(1, "1.txt", cx)])
        });
        let item2 = cx.add_view(&workspace, |cx| {
            TestItem::new()
                .with_dirty(true)
                .with_conflict(true)
                .with_project_items(&[TestProjectItem::new(2, "2.txt", cx)])
        });
        let item3 = cx.add_view(&workspace, |cx| {
            TestItem::new()
                .with_dirty(true)
                .with_conflict(true)
                .with_project_items(&[TestProjectItem::new(3, "3.txt", cx)])
        });
        let item4 = cx.add_view(&workspace, |cx| {
            TestItem::new()
                .with_dirty(true)
                .with_project_items(&[TestProjectItem::new_untitled(cx)])
        });
        let pane = workspace.update(cx, |workspace, cx| {
            workspace.add_item(Box::new(item1.clone()), cx);
            workspace.add_item(Box::new(item2.clone()), cx);
            workspace.add_item(Box::new(item3.clone()), cx);
            workspace.add_item(Box::new(item4.clone()), cx);
            workspace.active_pane().clone()
        });

        let close_items = workspace.update(cx, |workspace, cx| {
            pane.update(cx, |pane, cx| {
                pane.activate_item(1, true, true, cx);
                assert_eq!(pane.active_item().unwrap().id(), item2.id());
            });

            let item1_id = item1.id();
            let item3_id = item3.id();
            let item4_id = item4.id();
            Pane::close_items(workspace, pane.clone(), cx, move |id| {
                [item1_id, item3_id, item4_id].contains(&id)
            })
        });
        cx.foreground().run_until_parked();

        // There's a prompt to save item 1.
        pane.read_with(cx, |pane, _| {
            assert_eq!(pane.items_len(), 4);
            assert_eq!(pane.active_item().unwrap().id(), item1.id());
        });
        assert!(cx.has_pending_prompt(window_id));

        // Confirm saving item 1.
        cx.simulate_prompt_answer(window_id, 0);
        cx.foreground().run_until_parked();

        // Item 1 is saved. There's a prompt to save item 3.
        pane.read_with(cx, |pane, cx| {
            assert_eq!(item1.read(cx).save_count, 1);
            assert_eq!(item1.read(cx).save_as_count, 0);
            assert_eq!(item1.read(cx).reload_count, 0);
            assert_eq!(pane.items_len(), 3);
            assert_eq!(pane.active_item().unwrap().id(), item3.id());
        });
        assert!(cx.has_pending_prompt(window_id));

        // Cancel saving item 3.
        cx.simulate_prompt_answer(window_id, 1);
        cx.foreground().run_until_parked();

        // Item 3 is reloaded. There's a prompt to save item 4.
        pane.read_with(cx, |pane, cx| {
            assert_eq!(item3.read(cx).save_count, 0);
            assert_eq!(item3.read(cx).save_as_count, 0);
            assert_eq!(item3.read(cx).reload_count, 1);
            assert_eq!(pane.items_len(), 2);
            assert_eq!(pane.active_item().unwrap().id(), item4.id());
        });
        assert!(cx.has_pending_prompt(window_id));

        // Confirm saving item 4.
        cx.simulate_prompt_answer(window_id, 0);
        cx.foreground().run_until_parked();

        // There's a prompt for a path for item 4.
        cx.simulate_new_path_selection(|_| Some(Default::default()));
        close_items.await.unwrap();

        // The requested items are closed.
        pane.read_with(cx, |pane, cx| {
            assert_eq!(item4.read(cx).save_count, 0);
            assert_eq!(item4.read(cx).save_as_count, 1);
            assert_eq!(item4.read(cx).reload_count, 0);
            assert_eq!(pane.items_len(), 1);
            assert_eq!(pane.active_item().unwrap().id(), item2.id());
        });
    }

    #[gpui::test]
    async fn test_prompting_to_save_only_on_last_item_for_entry(cx: &mut TestAppContext) {
        cx.foreground().forbid_parking();
        Settings::test_async(cx);
        let fs = FakeFs::new(cx.background());

        let project = Project::test(fs, [], cx).await;
        let (window_id, workspace) = cx.add_window(|cx| {
            Workspace::new(Default::default(), 0, project, |_, _| None, || &[], cx)
        });

        // Create several workspace items with single project entries, and two
        // workspace items with multiple project entries.
        let single_entry_items = (0..=4)
            .map(|project_entry_id| {
                cx.add_view(&workspace, |cx| {
                    TestItem::new()
                        .with_dirty(true)
                        .with_project_items(&[TestProjectItem::new(
                            project_entry_id,
                            &format!("{project_entry_id}.txt"),
                            cx,
                        )])
                })
            })
            .collect::<Vec<_>>();
        let item_2_3 = cx.add_view(&workspace, |cx| {
            TestItem::new()
                .with_dirty(true)
                .with_singleton(false)
                .with_project_items(&[
                    single_entry_items[2].read(cx).project_items[0].clone(),
                    single_entry_items[3].read(cx).project_items[0].clone(),
                ])
        });
        let item_3_4 = cx.add_view(&workspace, |cx| {
            TestItem::new()
                .with_dirty(true)
                .with_singleton(false)
                .with_project_items(&[
                    single_entry_items[3].read(cx).project_items[0].clone(),
                    single_entry_items[4].read(cx).project_items[0].clone(),
                ])
        });

        // Create two panes that contain the following project entries:
        //   left pane:
        //     multi-entry items:   (2, 3)
        //     single-entry items:  0, 1, 2, 3, 4
        //   right pane:
        //     single-entry items:  1
        //     multi-entry items:   (3, 4)
        let left_pane = workspace.update(cx, |workspace, cx| {
            let left_pane = workspace.active_pane().clone();
            workspace.add_item(Box::new(item_2_3.clone()), cx);
            for item in single_entry_items {
                workspace.add_item(Box::new(item), cx);
            }
            left_pane.update(cx, |pane, cx| {
                pane.activate_item(2, true, true, cx);
            });

            workspace
                .split_pane(left_pane.clone(), SplitDirection::Right, cx)
                .unwrap();

            left_pane
        });

        //Need to cause an effect flush in order to respect new focus
        workspace.update(cx, |workspace, cx| {
            workspace.add_item(Box::new(item_3_4.clone()), cx);
            cx.focus(&left_pane);
        });

        // When closing all of the items in the left pane, we should be prompted twice:
        // once for project entry 0, and once for project entry 2. After those two
        // prompts, the task should complete.

        let close = workspace.update(cx, |workspace, cx| {
            Pane::close_items(workspace, left_pane.clone(), cx, |_| true)
        });

        cx.foreground().run_until_parked();
        left_pane.read_with(cx, |pane, cx| {
            assert_eq!(
                pane.active_item().unwrap().project_entry_ids(cx).as_slice(),
                &[ProjectEntryId::from_proto(0)]
            );
        });
        cx.simulate_prompt_answer(window_id, 0);

        cx.foreground().run_until_parked();
        left_pane.read_with(cx, |pane, cx| {
            assert_eq!(
                pane.active_item().unwrap().project_entry_ids(cx).as_slice(),
                &[ProjectEntryId::from_proto(2)]
            );
        });
        cx.simulate_prompt_answer(window_id, 0);

        cx.foreground().run_until_parked();
        close.await.unwrap();
        left_pane.read_with(cx, |pane, _| {
            assert_eq!(pane.items_len(), 0);
        });
    }

    #[gpui::test]
    async fn test_autosave(deterministic: Arc<Deterministic>, cx: &mut gpui::TestAppContext) {
        deterministic.forbid_parking();

        Settings::test_async(cx);
        let fs = FakeFs::new(cx.background());

        let project = Project::test(fs, [], cx).await;
        let (window_id, workspace) = cx.add_window(|cx| {
            Workspace::new(Default::default(), 0, project, |_, _| None, || &[], cx)
        });

        let item = cx.add_view(&workspace, |cx| {
            TestItem::new().with_project_items(&[TestProjectItem::new(1, "1.txt", cx)])
        });
        let item_id = item.id();
        workspace.update(cx, |workspace, cx| {
            workspace.add_item(Box::new(item.clone()), cx);
        });

        // Autosave on window change.
        item.update(cx, |item, cx| {
            cx.update_global(|settings: &mut Settings, _| {
                settings.autosave = Autosave::OnWindowChange;
            });
            item.is_dirty = true;
        });

        // Deactivating the window saves the file.
        cx.simulate_window_activation(None);
        deterministic.run_until_parked();
        item.read_with(cx, |item, _| assert_eq!(item.save_count, 1));

        // Autosave on focus change.
        item.update(cx, |item, cx| {
            cx.focus_self();
            cx.update_global(|settings: &mut Settings, _| {
                settings.autosave = Autosave::OnFocusChange;
            });
            item.is_dirty = true;
        });

        // Blurring the item saves the file.
        item.update(cx, |_, cx| cx.blur());
        deterministic.run_until_parked();
        item.read_with(cx, |item, _| assert_eq!(item.save_count, 2));

        // Deactivating the window still saves the file.
        cx.simulate_window_activation(Some(window_id));
        item.update(cx, |item, cx| {
            cx.focus_self();
            item.is_dirty = true;
        });
        cx.simulate_window_activation(None);

        deterministic.run_until_parked();
        item.read_with(cx, |item, _| assert_eq!(item.save_count, 3));

        // Autosave after delay.
        item.update(cx, |item, cx| {
            cx.update_global(|settings: &mut Settings, _| {
                settings.autosave = Autosave::AfterDelay { milliseconds: 500 };
            });
            item.is_dirty = true;
            cx.emit(TestItemEvent::Edit);
        });

        // Delay hasn't fully expired, so the file is still dirty and unsaved.
        deterministic.advance_clock(Duration::from_millis(250));
        item.read_with(cx, |item, _| assert_eq!(item.save_count, 3));

        // After delay expires, the file is saved.
        deterministic.advance_clock(Duration::from_millis(250));
        item.read_with(cx, |item, _| assert_eq!(item.save_count, 4));

        // Autosave on focus change, ensuring closing the tab counts as such.
        item.update(cx, |item, cx| {
            cx.update_global(|settings: &mut Settings, _| {
                settings.autosave = Autosave::OnFocusChange;
            });
            item.is_dirty = true;
        });

        workspace
            .update(cx, |workspace, cx| {
                let pane = workspace.active_pane().clone();
                Pane::close_items(workspace, pane, cx, move |id| id == item_id)
            })
            .await
            .unwrap();
        assert!(!cx.has_pending_prompt(window_id));
        item.read_with(cx, |item, _| assert_eq!(item.save_count, 5));

        // Add the item again, ensuring autosave is prevented if the underlying file has been deleted.
        workspace.update(cx, |workspace, cx| {
            workspace.add_item(Box::new(item.clone()), cx);
        });
        item.update(cx, |item, cx| {
            item.project_items[0].update(cx, |item, _| {
                item.entry_id = None;
            });
            item.is_dirty = true;
            cx.blur();
        });
        deterministic.run_until_parked();
        item.read_with(cx, |item, _| assert_eq!(item.save_count, 5));

        // Ensure autosave is prevented for deleted files also when closing the buffer.
        let _close_items = workspace.update(cx, |workspace, cx| {
            let pane = workspace.active_pane().clone();
            Pane::close_items(workspace, pane, cx, move |id| id == item_id)
        });
        deterministic.run_until_parked();
        assert!(cx.has_pending_prompt(window_id));
        item.read_with(cx, |item, _| assert_eq!(item.save_count, 5));
    }

    #[gpui::test]
    async fn test_pane_navigation(
        deterministic: Arc<Deterministic>,
        cx: &mut gpui::TestAppContext,
    ) {
        deterministic.forbid_parking();
        Settings::test_async(cx);
        let fs = FakeFs::new(cx.background());

        let project = Project::test(fs, [], cx).await;
        let (_, workspace) = cx.add_window(|cx| {
            Workspace::new(Default::default(), 0, project, |_, _| None, || &[], cx)
        });

        let item = cx.add_view(&workspace, |cx| {
            TestItem::new().with_project_items(&[TestProjectItem::new(1, "1.txt", cx)])
        });
        let pane = workspace.read_with(cx, |workspace, _| workspace.active_pane().clone());
        let toolbar = pane.read_with(cx, |pane, _| pane.toolbar().clone());
        let toolbar_notify_count = Rc::new(RefCell::new(0));

        workspace.update(cx, |workspace, cx| {
            workspace.add_item(Box::new(item.clone()), cx);
            let toolbar_notification_count = toolbar_notify_count.clone();
            cx.observe(&toolbar, move |_, _, _| {
                *toolbar_notification_count.borrow_mut() += 1
            })
            .detach();
        });

        pane.read_with(cx, |pane, _| {
            assert!(!pane.can_navigate_backward());
            assert!(!pane.can_navigate_forward());
        });

        item.update(cx, |item, cx| {
            item.set_state("one".to_string(), cx);
        });

        // Toolbar must be notified to re-render the navigation buttons
        assert_eq!(*toolbar_notify_count.borrow(), 1);

        pane.read_with(cx, |pane, _| {
            assert!(pane.can_navigate_backward());
            assert!(!pane.can_navigate_forward());
        });

        workspace
            .update(cx, |workspace, cx| {
                Pane::go_back(workspace, Some(pane.clone()), cx)
            })
            .await
            .unwrap();

        assert_eq!(*toolbar_notify_count.borrow(), 3);
        pane.read_with(cx, |pane, _| {
            assert!(!pane.can_navigate_backward());
            assert!(pane.can_navigate_forward());
        });
    }
}<|MERGE_RESOLUTION|>--- conflicted
+++ resolved
@@ -290,7 +290,7 @@
         let app_state = Arc::downgrade(&app_state);
         move |action: &OpenPaths, cx: &mut AppContext| {
             if let Some(app_state) = app_state.upgrade() {
-                open_paths(&action.paths, &app_state, cx).detach();
+                open_paths(&action.paths, &app_state, None, cx).detach();
             }
         }
     });
@@ -303,6 +303,7 @@
             }
 
             let app_state = app_state.upgrade()?;
+            let window_id = cx.window_id();
             let action = action.clone();
             let is_remote = workspace.project.read(cx).is_remote();
             let has_worktree = workspace.project.read(cx).worktrees(cx).next().is_some();
@@ -314,13 +315,6 @@
             };
 
             Some(cx.spawn_weak(|_, mut cx| async move {
-<<<<<<< HEAD
-                let can_close = close.await?;
-                if can_close {
-                    cx.update(|cx| open_paths(&action.paths, &app_state, cx))
-                        .await?;
-                }
-=======
                 let window_id_to_replace = if let Some(close_task) = close_task {
                     if !close_task.await? {
                         return Ok(());
@@ -330,8 +324,7 @@
                     None
                 };
                 cx.update(|cx| open_paths(&action.paths, &app_state, window_id_to_replace, cx))
-                    .await;
->>>>>>> 21e39e75
+                    .await?;
                 Ok(())
             }))
         }
@@ -874,6 +867,7 @@
     fn new_local(
         abs_paths: Vec<PathBuf>,
         app_state: Arc<AppState>,
+        requesting_window_id: Option<usize>,
         cx: &mut AppContext,
     ) -> Task<(
         ViewHandle<Workspace>,
@@ -888,7 +882,8 @@
         );
 
         cx.spawn(|mut cx| async move {
-            let serialized_workspace = persistence::DB.workspace_for_roots(&abs_paths.as_slice());
+            let mut serialized_workspace =
+                persistence::DB.workspace_for_roots(&abs_paths.as_slice());
 
             let paths_to_open = serialized_workspace
                 .as_ref()
@@ -935,7 +930,7 @@
                     let mut workspace = Workspace::new(
                         serialized_workspace,
                         workspace_id,
-                        project_handle,
+                        project_handle.clone(),
                         app_state.dock_default_item_factory,
                         app_state.background_actions,
                         cx,
@@ -944,46 +939,54 @@
                     workspace
                 };
 
-            let workspace = {
-                let (bounds, display) = if let Some(bounds) = window_bounds_override {
-                    (Some(bounds), None)
-                } else {
-                    serialized_workspace
-                        .as_ref()
-                        .and_then(|serialized_workspace| {
-                            let display = serialized_workspace.display?;
-                            let mut bounds = serialized_workspace.bounds?;
-
-                            // Stored bounds are relative to the containing display.
-                            // So convert back to global coordinates if that screen still exists
-                            if let WindowBounds::Fixed(mut window_bounds) = bounds {
-                                if let Some(screen) = cx.platform().screen_by_id(display) {
-                                    let screen_bounds = screen.bounds();
-                                    window_bounds.set_origin_x(
-                                        window_bounds.origin_x() + screen_bounds.origin_x(),
-                                    );
-                                    window_bounds.set_origin_y(
-                                        window_bounds.origin_y() + screen_bounds.origin_y(),
-                                    );
-                                    bounds = WindowBounds::Fixed(window_bounds);
-                                } else {
-                                    // Screen no longer exists. Return none here.
-                                    return None;
+            let workspace = requesting_window_id
+                .and_then(|window_id| {
+                    cx.update(|cx| {
+                        cx.replace_root_view(window_id, |cx| {
+                            build_workspace(cx, serialized_workspace.take())
+                        })
+                    })
+                })
+                .unwrap_or_else(|| {
+                    let (bounds, display) = if let Some(bounds) = window_bounds_override {
+                        (Some(bounds), None)
+                    } else {
+                        serialized_workspace
+                            .as_ref()
+                            .and_then(|serialized_workspace| {
+                                let display = serialized_workspace.display?;
+                                let mut bounds = serialized_workspace.bounds?;
+
+                                // Stored bounds are relative to the containing display.
+                                // So convert back to global coordinates if that screen still exists
+                                if let WindowBounds::Fixed(mut window_bounds) = bounds {
+                                    if let Some(screen) = cx.platform().screen_by_id(display) {
+                                        let screen_bounds = screen.bounds();
+                                        window_bounds.set_origin_x(
+                                            window_bounds.origin_x() + screen_bounds.origin_x(),
+                                        );
+                                        window_bounds.set_origin_y(
+                                            window_bounds.origin_y() + screen_bounds.origin_y(),
+                                        );
+                                        bounds = WindowBounds::Fixed(window_bounds);
+                                    } else {
+                                        // Screen no longer exists. Return none here.
+                                        return None;
+                                    }
                                 }
-                            }
-
-                            Some((bounds, display))
-                        })
-                        .unzip()
-                };
-
-                // Use the serialized workspace to construct the new window
-                cx.add_window(
-                    (app_state.build_window_options)(bounds, display, cx.platform().as_ref()),
-                    |cx| build_workspace(cx, serialized_workspace),
-                )
-                .1
-            };
+
+                                Some((bounds, display))
+                            })
+                            .unzip()
+                    };
+
+                    // Use the serialized workspace to construct the new window
+                    cx.add_window(
+                        (app_state.build_window_options)(bounds, display, cx.platform().as_ref()),
+                        |cx| build_workspace(cx, serialized_workspace),
+                    )
+                    .1
+                });
 
             notify_if_database_failed(&workspace, &mut cx);
 
@@ -1076,7 +1079,7 @@
         if self.project.read(cx).is_local() {
             Task::Ready(Some(Ok(callback(self, cx))))
         } else {
-            let task = Self::new_local(Vec::new(), app_state.clone(), cx);
+            let task = Self::new_local(Vec::new(), app_state.clone(), None, cx);
             cx.spawn(|_vh, mut cx| async move {
                 let (workspace, _) = task.await;
                 workspace.update(&mut cx, callback)
@@ -3045,6 +3048,7 @@
 pub fn open_paths(
     abs_paths: &[PathBuf],
     app_state: &Arc<AppState>,
+    requesting_window_id: Option<usize>,
     cx: &mut AppContext,
 ) -> Task<
     Result<(
@@ -3077,7 +3081,8 @@
                     .contains(&false);
 
             cx.update(|cx| {
-                let task = Workspace::new_local(abs_paths, app_state.clone(), cx);
+                let task =
+                    Workspace::new_local(abs_paths, app_state.clone(), requesting_window_id, cx);
 
                 cx.spawn(|mut cx| async move {
                     let (workspace, items) = task.await;
@@ -3101,7 +3106,7 @@
     cx: &mut AppContext,
     init: impl FnOnce(&mut Workspace, &mut ViewContext<Workspace>) + 'static,
 ) -> Task<()> {
-    let task = Workspace::new_local(Vec::new(), app_state.clone(), cx);
+    let task = Workspace::new_local(Vec::new(), app_state.clone(), None, cx);
     cx.spawn(|mut cx| async move {
         let (workspace, opened_paths) = task.await;
 

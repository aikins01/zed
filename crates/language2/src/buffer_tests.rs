use super::*;
use crate::language_settings::{
    AllLanguageSettings, AllLanguageSettingsContent, LanguageSettingsContent,
};
use crate::Buffer;
use clock::ReplicaId;
use collections::BTreeMap;
<<<<<<< HEAD
use gpui2::{AppContext, Handle};
=======
use gpui2::{AppContext, Model};
>>>>>>> ed5f1d3b
use gpui2::{Context, TestAppContext};
use indoc::indoc;
use proto::deserialize_operation;
use rand::prelude::*;
use regex::RegexBuilder;
use settings2::SettingsStore;
use std::{
    env,
    ops::Range,
    time::{Duration, Instant},
};
use text::network::Network;
use text::LineEnding;
use text::{Point, ToPoint};
use unindent::Unindent as _;
use util::{assert_set_eq, post_inc, test::marked_text_ranges, RandomCharIter};

lazy_static! {
    static ref TRAILING_WHITESPACE_REGEX: Regex = RegexBuilder::new("[ \t]+$")
        .multi_line(true)
        .build()
        .unwrap();
}
<<<<<<< HEAD

#[cfg(test)]
#[ctor::ctor]
fn init_logger() {
    if std::env::var("RUST_LOG").is_ok() {
        env_logger::init();
    }
}

#[gpui2::test]
fn test_line_endings(cx: &mut gpui2::AppContext) {
    init_settings(cx, |_| {});

    cx.entity(|cx| {
        let mut buffer = Buffer::new(0, cx.entity_id().as_u64(), "one\r\ntwo\rthree")
            .with_language(Arc::new(rust_lang()), cx);
        assert_eq!(buffer.text(), "one\ntwo\nthree");
        assert_eq!(buffer.line_ending(), LineEnding::Windows);

        buffer.check_invariants();
        buffer.edit(
            [(buffer.len()..buffer.len(), "\r\nfour")],
            Some(AutoindentMode::EachLine),
            cx,
        );
        buffer.edit([(0..0, "zero\r\n")], None, cx);
        assert_eq!(buffer.text(), "zero\none\ntwo\nthree\nfour");
        assert_eq!(buffer.line_ending(), LineEnding::Windows);
        buffer.check_invariants();

        buffer
    });
}

#[gpui2::test]
fn test_select_language() {
    let registry = Arc::new(LanguageRegistry::test());
    registry.add(Arc::new(Language::new(
        LanguageConfig {
            name: "Rust".into(),
            path_suffixes: vec!["rs".to_string()],
            ..Default::default()
        },
        Some(tree_sitter_rust::language()),
    )));
    registry.add(Arc::new(Language::new(
        LanguageConfig {
            name: "Make".into(),
            path_suffixes: vec!["Makefile".to_string(), "mk".to_string()],
            ..Default::default()
        },
        Some(tree_sitter_rust::language()),
    )));

    // matching file extension
    assert_eq!(
        registry
            .language_for_file("zed/lib.rs", None)
            .now_or_never()
            .and_then(|l| Some(l.ok()?.name())),
        Some("Rust".into())
    );
    assert_eq!(
        registry
            .language_for_file("zed/lib.mk", None)
            .now_or_never()
            .and_then(|l| Some(l.ok()?.name())),
        Some("Make".into())
    );

    // matching filename
    assert_eq!(
        registry
            .language_for_file("zed/Makefile", None)
            .now_or_never()
            .and_then(|l| Some(l.ok()?.name())),
        Some("Make".into())
    );

    // matching suffix that is not the full file extension or filename
    assert_eq!(
        registry
            .language_for_file("zed/cars", None)
            .now_or_never()
            .and_then(|l| Some(l.ok()?.name())),
        None
    );
    assert_eq!(
        registry
            .language_for_file("zed/a.cars", None)
            .now_or_never()
            .and_then(|l| Some(l.ok()?.name())),
        None
    );
    assert_eq!(
        registry
            .language_for_file("zed/sumk", None)
            .now_or_never()
            .and_then(|l| Some(l.ok()?.name())),
        None
    );
}

#[gpui2::test]
fn test_edit_events(cx: &mut gpui2::AppContext) {
    let mut now = Instant::now();
    let buffer_1_events = Arc::new(Mutex::new(Vec::new()));
    let buffer_2_events = Arc::new(Mutex::new(Vec::new()));

    let buffer1 = cx.entity(|cx| Buffer::new(0, cx.entity_id().as_u64(), "abcdef"));
    let buffer2 = cx.entity(|cx| Buffer::new(1, cx.entity_id().as_u64(), "abcdef"));
    let buffer1_ops = Arc::new(Mutex::new(Vec::new()));
    buffer1.update(cx, {
        let buffer1_ops = buffer1_ops.clone();
        |buffer, cx| {
            let buffer_1_events = buffer_1_events.clone();
            cx.subscribe(&buffer1, move |_, _, event, _| match event.clone() {
                Event::Operation(op) => buffer1_ops.lock().push(op),
                event => buffer_1_events.lock().push(event),
            })
            .detach();
            let buffer_2_events = buffer_2_events.clone();
            cx.subscribe(&buffer2, move |_, _, event, _| {
                buffer_2_events.lock().push(event.clone())
            })
            .detach();

            // An edit emits an edited event, followed by a dirty changed event,
            // since the buffer was previously in a clean state.
            buffer.edit([(2..4, "XYZ")], None, cx);

            // An empty transaction does not emit any events.
            buffer.start_transaction();
            buffer.end_transaction(cx);

            // A transaction containing two edits emits one edited event.
            now += Duration::from_secs(1);
            buffer.start_transaction_at(now);
            buffer.edit([(5..5, "u")], None, cx);
            buffer.edit([(6..6, "w")], None, cx);
            buffer.end_transaction_at(now, cx);

            // Undoing a transaction emits one edited event.
            buffer.undo(cx);
        }
    });

    // Incorporating a set of remote ops emits a single edited event,
    // followed by a dirty changed event.
    buffer2.update(cx, |buffer, cx| {
        buffer.apply_ops(buffer1_ops.lock().drain(..), cx).unwrap();
    });
    assert_eq!(
        mem::take(&mut *buffer_1_events.lock()),
        vec![
            Event::Edited,
            Event::DirtyChanged,
            Event::Edited,
            Event::Edited,
        ]
    );
    assert_eq!(
        mem::take(&mut *buffer_2_events.lock()),
        vec![Event::Edited, Event::DirtyChanged]
    );

    buffer1.update(cx, |buffer, cx| {
        // Undoing the first transaction emits edited event, followed by a
        // dirty changed event, since the buffer is again in a clean state.
        buffer.undo(cx);
    });
    // Incorporating the remote ops again emits a single edited event,
    // followed by a dirty changed event.
    buffer2.update(cx, |buffer, cx| {
        buffer.apply_ops(buffer1_ops.lock().drain(..), cx).unwrap();
    });
    assert_eq!(
        mem::take(&mut *buffer_1_events.lock()),
        vec![Event::Edited, Event::DirtyChanged,]
    );
    assert_eq!(
        mem::take(&mut *buffer_2_events.lock()),
        vec![Event::Edited, Event::DirtyChanged]
    );
}

=======

#[cfg(test)]
#[ctor::ctor]
fn init_logger() {
    if std::env::var("RUST_LOG").is_ok() {
        env_logger::init();
    }
}

#[gpui2::test]
fn test_line_endings(cx: &mut gpui2::AppContext) {
    init_settings(cx, |_| {});

    cx.build_model(|cx| {
        let mut buffer = Buffer::new(0, cx.entity_id().as_u64(), "one\r\ntwo\rthree")
            .with_language(Arc::new(rust_lang()), cx);
        assert_eq!(buffer.text(), "one\ntwo\nthree");
        assert_eq!(buffer.line_ending(), LineEnding::Windows);

        buffer.check_invariants();
        buffer.edit(
            [(buffer.len()..buffer.len(), "\r\nfour")],
            Some(AutoindentMode::EachLine),
            cx,
        );
        buffer.edit([(0..0, "zero\r\n")], None, cx);
        assert_eq!(buffer.text(), "zero\none\ntwo\nthree\nfour");
        assert_eq!(buffer.line_ending(), LineEnding::Windows);
        buffer.check_invariants();

        buffer
    });
}

#[gpui2::test]
fn test_select_language() {
    let registry = Arc::new(LanguageRegistry::test());
    registry.add(Arc::new(Language::new(
        LanguageConfig {
            name: "Rust".into(),
            path_suffixes: vec!["rs".to_string()],
            ..Default::default()
        },
        Some(tree_sitter_rust::language()),
    )));
    registry.add(Arc::new(Language::new(
        LanguageConfig {
            name: "Make".into(),
            path_suffixes: vec!["Makefile".to_string(), "mk".to_string()],
            ..Default::default()
        },
        Some(tree_sitter_rust::language()),
    )));

    // matching file extension
    assert_eq!(
        registry
            .language_for_file("zed/lib.rs", None)
            .now_or_never()
            .and_then(|l| Some(l.ok()?.name())),
        Some("Rust".into())
    );
    assert_eq!(
        registry
            .language_for_file("zed/lib.mk", None)
            .now_or_never()
            .and_then(|l| Some(l.ok()?.name())),
        Some("Make".into())
    );

    // matching filename
    assert_eq!(
        registry
            .language_for_file("zed/Makefile", None)
            .now_or_never()
            .and_then(|l| Some(l.ok()?.name())),
        Some("Make".into())
    );

    // matching suffix that is not the full file extension or filename
    assert_eq!(
        registry
            .language_for_file("zed/cars", None)
            .now_or_never()
            .and_then(|l| Some(l.ok()?.name())),
        None
    );
    assert_eq!(
        registry
            .language_for_file("zed/a.cars", None)
            .now_or_never()
            .and_then(|l| Some(l.ok()?.name())),
        None
    );
    assert_eq!(
        registry
            .language_for_file("zed/sumk", None)
            .now_or_never()
            .and_then(|l| Some(l.ok()?.name())),
        None
    );
}

#[gpui2::test]
fn test_edit_events(cx: &mut gpui2::AppContext) {
    let mut now = Instant::now();
    let buffer_1_events = Arc::new(Mutex::new(Vec::new()));
    let buffer_2_events = Arc::new(Mutex::new(Vec::new()));

    let buffer1 = cx.build_model(|cx| Buffer::new(0, cx.entity_id().as_u64(), "abcdef"));
    let buffer2 = cx.build_model(|cx| Buffer::new(1, cx.entity_id().as_u64(), "abcdef"));
    let buffer1_ops = Arc::new(Mutex::new(Vec::new()));
    buffer1.update(cx, {
        let buffer1_ops = buffer1_ops.clone();
        |buffer, cx| {
            let buffer_1_events = buffer_1_events.clone();
            cx.subscribe(&buffer1, move |_, _, event, _| match event.clone() {
                Event::Operation(op) => buffer1_ops.lock().push(op),
                event => buffer_1_events.lock().push(event),
            })
            .detach();
            let buffer_2_events = buffer_2_events.clone();
            cx.subscribe(&buffer2, move |_, _, event, _| {
                buffer_2_events.lock().push(event.clone())
            })
            .detach();

            // An edit emits an edited event, followed by a dirty changed event,
            // since the buffer was previously in a clean state.
            buffer.edit([(2..4, "XYZ")], None, cx);

            // An empty transaction does not emit any events.
            buffer.start_transaction();
            buffer.end_transaction(cx);

            // A transaction containing two edits emits one edited event.
            now += Duration::from_secs(1);
            buffer.start_transaction_at(now);
            buffer.edit([(5..5, "u")], None, cx);
            buffer.edit([(6..6, "w")], None, cx);
            buffer.end_transaction_at(now, cx);

            // Undoing a transaction emits one edited event.
            buffer.undo(cx);
        }
    });

    // Incorporating a set of remote ops emits a single edited event,
    // followed by a dirty changed event.
    buffer2.update(cx, |buffer, cx| {
        buffer.apply_ops(buffer1_ops.lock().drain(..), cx).unwrap();
    });
    assert_eq!(
        mem::take(&mut *buffer_1_events.lock()),
        vec![
            Event::Edited,
            Event::DirtyChanged,
            Event::Edited,
            Event::Edited,
        ]
    );
    assert_eq!(
        mem::take(&mut *buffer_2_events.lock()),
        vec![Event::Edited, Event::DirtyChanged]
    );

    buffer1.update(cx, |buffer, cx| {
        // Undoing the first transaction emits edited event, followed by a
        // dirty changed event, since the buffer is again in a clean state.
        buffer.undo(cx);
    });
    // Incorporating the remote ops again emits a single edited event,
    // followed by a dirty changed event.
    buffer2.update(cx, |buffer, cx| {
        buffer.apply_ops(buffer1_ops.lock().drain(..), cx).unwrap();
    });
    assert_eq!(
        mem::take(&mut *buffer_1_events.lock()),
        vec![Event::Edited, Event::DirtyChanged,]
    );
    assert_eq!(
        mem::take(&mut *buffer_2_events.lock()),
        vec![Event::Edited, Event::DirtyChanged]
    );
}

>>>>>>> ed5f1d3b
#[gpui2::test]
async fn test_apply_diff(cx: &mut TestAppContext) {
    let text = "a\nbb\nccc\ndddd\neeeee\nffffff\n";
    let buffer = cx.build_model(|cx| Buffer::new(0, cx.entity_id().as_u64(), text));
    let anchor = buffer.update(cx, |buffer, _| buffer.anchor_before(Point::new(3, 3)));

    let text = "a\nccc\ndddd\nffffff\n";
    let diff = buffer.update(cx, |b, cx| b.diff(text.into(), cx)).await;
    buffer.update(cx, |buffer, cx| {
        buffer.apply_diff(diff, cx).unwrap();
        assert_eq!(buffer.text(), text);
        assert_eq!(anchor.to_point(buffer), Point::new(2, 3));
    });

    let text = "a\n1\n\nccc\ndd2dd\nffffff\n";
    let diff = buffer.update(cx, |b, cx| b.diff(text.into(), cx)).await;
    buffer.update(cx, |buffer, cx| {
        buffer.apply_diff(diff, cx).unwrap();
        assert_eq!(buffer.text(), text);
        assert_eq!(anchor.to_point(buffer), Point::new(4, 4));
    });
}

#[gpui2::test(iterations = 10)]
async fn test_normalize_whitespace(cx: &mut gpui2::TestAppContext) {
    let text = [
        "zero",     //
        "one  ",    // 2 trailing spaces
        "two",      //
        "three   ", // 3 trailing spaces
        "four",     //
        "five    ", // 4 trailing spaces
    ]
    .join("\n");

<<<<<<< HEAD
    let buffer = cx.entity(|cx| Buffer::new(0, cx.entity_id().as_u64(), text));
=======
    let buffer = cx.build_model(|cx| Buffer::new(0, cx.entity_id().as_u64(), text));
>>>>>>> ed5f1d3b

    // Spawn a task to format the buffer's whitespace.
    // Pause so that the foratting task starts running.
    let format = buffer.update(cx, |buffer, cx| buffer.remove_trailing_whitespace(cx));
    smol::future::yield_now().await;

    // Edit the buffer while the normalization task is running.
    let version_before_edit = buffer.update(cx, |buffer, _| buffer.version());
    buffer.update(cx, |buffer, cx| {
        buffer.edit(
            [
                (Point::new(0, 1)..Point::new(0, 1), "EE"),
                (Point::new(3, 5)..Point::new(3, 5), "EEE"),
            ],
            None,
            cx,
        );
    });

    let format_diff = format.await;
    buffer.update(cx, |buffer, cx| {
        let version_before_format = format_diff.base_version.clone();
        buffer.apply_diff(format_diff, cx);

        // The outcome depends on the order of concurrent taks.
        //
        // If the edit occurred while searching for trailing whitespace ranges,
        // then the trailing whitespace region touched by the edit is left intact.
        if version_before_format == version_before_edit {
            assert_eq!(
                buffer.text(),
                [
                    "zEEero",      //
                    "one",         //
                    "two",         //
                    "threeEEE   ", //
                    "four",        //
                    "five",        //
                ]
                .join("\n")
            );
        }
        // Otherwise, all trailing whitespace is removed.
        else {
            assert_eq!(
                buffer.text(),
                [
                    "zEEero",   //
                    "one",      //
                    "two",      //
                    "threeEEE", //
                    "four",     //
                    "five",     //
                ]
                .join("\n")
            );
        }
    });
}

<<<<<<< HEAD
// #[gpui2::test]
// async fn test_reparse(cx: &mut gpui2::TestAppContext) {
//     let text = "fn a() {}";
//     let buffer = cx.entity(|cx| {
//         Buffer::new(0, cx.entity_id().as_u64(), text).with_language(Arc::new(rust_lang()), cx)
//     });

//     // Wait for the initial text to parse
//     cx.executor().run_until_parked();
//     assert!(!buffer.update(cx, |buffer, _| buffer.is_parsing()));
//     assert_eq!(
//         get_tree_sexp(&buffer, cx),
//         concat!(
//             "(source_file (function_item name: (identifier) ",
//             "parameters: (parameters) ",
//             "body: (block)))"
//         )
//     );

//     buffer.update(cx, |buffer, _| {
//         buffer.set_sync_parse_timeout(Duration::ZERO)
//     });

//     // Perform some edits (add parameter and variable reference)
//     // Parsing doesn't begin until the transaction is complete
//     buffer.update(cx, |buf, cx| {
//         buf.start_transaction();

//         let offset = buf.text().find(')').unwrap();
//         buf.edit([(offset..offset, "b: C")], None, cx);
//         assert!(!buf.is_parsing());

//         let offset = buf.text().find('}').unwrap();
//         buf.edit([(offset..offset, " d; ")], None, cx);
//         assert!(!buf.is_parsing());

//         buf.end_transaction(cx);
//         assert_eq!(buf.text(), "fn a(b: C) { d; }");
//         assert!(buf.is_parsing());
//     });
//     cx.executor().run_until_parked();
//     assert!(!buffer.update(cx, |buffer, _| buffer.is_parsing()));
//     assert_eq!(
//         get_tree_sexp(&buffer, cx),
//         concat!(
//             "(source_file (function_item name: (identifier) ",
//             "parameters: (parameters (parameter pattern: (identifier) type: (type_identifier))) ",
//             "body: (block (expression_statement (identifier)))))"
//         )
//     );

//     // Perform a series of edits without waiting for the current parse to complete:
//     // * turn identifier into a field expression
//     // * turn field expression into a method call
//     // * add a turbofish to the method call
//     buffer.update(cx, |buf, cx| {
//         let offset = buf.text().find(';').unwrap();
//         buf.edit([(offset..offset, ".e")], None, cx);
//         assert_eq!(buf.text(), "fn a(b: C) { d.e; }");
//         assert!(buf.is_parsing());
//     });
//     buffer.update(cx, |buf, cx| {
//         let offset = buf.text().find(';').unwrap();
//         buf.edit([(offset..offset, "(f)")], None, cx);
//         assert_eq!(buf.text(), "fn a(b: C) { d.e(f); }");
//         assert!(buf.is_parsing());
//     });
//     buffer.update(cx, |buf, cx| {
//         let offset = buf.text().find("(f)").unwrap();
//         buf.edit([(offset..offset, "::<G>")], None, cx);
//         assert_eq!(buf.text(), "fn a(b: C) { d.e::<G>(f); }");
//         assert!(buf.is_parsing());
//     });
//     cx.executor().run_until_parked();
//     assert_eq!(
//         get_tree_sexp(&buffer, cx),
//         concat!(
//             "(source_file (function_item name: (identifier) ",
//             "parameters: (parameters (parameter pattern: (identifier) type: (type_identifier))) ",
//             "body: (block (expression_statement (call_expression ",
//             "function: (generic_function ",
//             "function: (field_expression value: (identifier) field: (field_identifier)) ",
//             "type_arguments: (type_arguments (type_identifier))) ",
//             "arguments: (arguments (identifier)))))))",
//         )
//     );

//     buffer.update(cx, |buf, cx| {
//         buf.undo(cx);
//         buf.undo(cx);
//         buf.undo(cx);
//         buf.undo(cx);
//         assert_eq!(buf.text(), "fn a() {}");
//         assert!(buf.is_parsing());
//     });

//     cx.executor().run_until_parked();
//     assert_eq!(
//         get_tree_sexp(&buffer, cx),
//         concat!(
//             "(source_file (function_item name: (identifier) ",
//             "parameters: (parameters) ",
//             "body: (block)))"
//         )
//     );

//     buffer.update(cx, |buf, cx| {
//         buf.redo(cx);
//         buf.redo(cx);
//         buf.redo(cx);
//         buf.redo(cx);
//         assert_eq!(buf.text(), "fn a(b: C) { d.e::<G>(f); }");
//         assert!(buf.is_parsing());
//     });
//     cx.executor().run_until_parked();
//     assert_eq!(
//         get_tree_sexp(&buffer, cx),
//         concat!(
//             "(source_file (function_item name: (identifier) ",
//             "parameters: (parameters (parameter pattern: (identifier) type: (type_identifier))) ",
//             "body: (block (expression_statement (call_expression ",
//             "function: (generic_function ",
//             "function: (field_expression value: (identifier) field: (field_identifier)) ",
//             "type_arguments: (type_arguments (type_identifier))) ",
//             "arguments: (arguments (identifier)))))))",
//         )
//     );
// }

#[gpui2::test]
async fn test_resetting_language(cx: &mut gpui2::TestAppContext) {
    let buffer = cx.entity(|cx| {
=======
#[gpui2::test]
async fn test_reparse(cx: &mut gpui2::TestAppContext) {
    let text = "fn a() {}";
    let buffer = cx.build_model(|cx| {
        Buffer::new(0, cx.entity_id().as_u64(), text).with_language(Arc::new(rust_lang()), cx)
    });

    // Wait for the initial text to parse
    cx.executor().run_until_parked();
    assert!(!buffer.update(cx, |buffer, _| buffer.is_parsing()));
    assert_eq!(
        get_tree_sexp(&buffer, cx),
        concat!(
            "(source_file (function_item name: (identifier) ",
            "parameters: (parameters) ",
            "body: (block)))"
        )
    );

    buffer.update(cx, |buffer, _| {
        buffer.set_sync_parse_timeout(Duration::ZERO)
    });

    // Perform some edits (add parameter and variable reference)
    // Parsing doesn't begin until the transaction is complete
    buffer.update(cx, |buf, cx| {
        buf.start_transaction();

        let offset = buf.text().find(')').unwrap();
        buf.edit([(offset..offset, "b: C")], None, cx);
        assert!(!buf.is_parsing());

        let offset = buf.text().find('}').unwrap();
        buf.edit([(offset..offset, " d; ")], None, cx);
        assert!(!buf.is_parsing());

        buf.end_transaction(cx);
        assert_eq!(buf.text(), "fn a(b: C) { d; }");
        assert!(buf.is_parsing());
    });
    cx.executor().run_until_parked();
    assert!(!buffer.update(cx, |buffer, _| buffer.is_parsing()));
    assert_eq!(
        get_tree_sexp(&buffer, cx),
        concat!(
            "(source_file (function_item name: (identifier) ",
            "parameters: (parameters (parameter pattern: (identifier) type: (type_identifier))) ",
            "body: (block (expression_statement (identifier)))))"
        )
    );

    // Perform a series of edits without waiting for the current parse to complete:
    // * turn identifier into a field expression
    // * turn field expression into a method call
    // * add a turbofish to the method call
    buffer.update(cx, |buf, cx| {
        let offset = buf.text().find(';').unwrap();
        buf.edit([(offset..offset, ".e")], None, cx);
        assert_eq!(buf.text(), "fn a(b: C) { d.e; }");
        assert!(buf.is_parsing());
    });
    buffer.update(cx, |buf, cx| {
        let offset = buf.text().find(';').unwrap();
        buf.edit([(offset..offset, "(f)")], None, cx);
        assert_eq!(buf.text(), "fn a(b: C) { d.e(f); }");
        assert!(buf.is_parsing());
    });
    buffer.update(cx, |buf, cx| {
        let offset = buf.text().find("(f)").unwrap();
        buf.edit([(offset..offset, "::<G>")], None, cx);
        assert_eq!(buf.text(), "fn a(b: C) { d.e::<G>(f); }");
        assert!(buf.is_parsing());
    });
    cx.executor().run_until_parked();
    assert_eq!(
        get_tree_sexp(&buffer, cx),
        concat!(
            "(source_file (function_item name: (identifier) ",
            "parameters: (parameters (parameter pattern: (identifier) type: (type_identifier))) ",
            "body: (block (expression_statement (call_expression ",
            "function: (generic_function ",
            "function: (field_expression value: (identifier) field: (field_identifier)) ",
            "type_arguments: (type_arguments (type_identifier))) ",
            "arguments: (arguments (identifier)))))))",
        )
    );

    buffer.update(cx, |buf, cx| {
        buf.undo(cx);
        buf.undo(cx);
        buf.undo(cx);
        buf.undo(cx);
        assert_eq!(buf.text(), "fn a() {}");
        assert!(buf.is_parsing());
    });

    cx.executor().run_until_parked();
    assert_eq!(
        get_tree_sexp(&buffer, cx),
        concat!(
            "(source_file (function_item name: (identifier) ",
            "parameters: (parameters) ",
            "body: (block)))"
        )
    );

    buffer.update(cx, |buf, cx| {
        buf.redo(cx);
        buf.redo(cx);
        buf.redo(cx);
        buf.redo(cx);
        assert_eq!(buf.text(), "fn a(b: C) { d.e::<G>(f); }");
        assert!(buf.is_parsing());
    });
    cx.executor().run_until_parked();
    assert_eq!(
        get_tree_sexp(&buffer, cx),
        concat!(
            "(source_file (function_item name: (identifier) ",
            "parameters: (parameters (parameter pattern: (identifier) type: (type_identifier))) ",
            "body: (block (expression_statement (call_expression ",
            "function: (generic_function ",
            "function: (field_expression value: (identifier) field: (field_identifier)) ",
            "type_arguments: (type_arguments (type_identifier))) ",
            "arguments: (arguments (identifier)))))))",
        )
    );
}

#[gpui2::test]
async fn test_resetting_language(cx: &mut gpui2::TestAppContext) {
    let buffer = cx.build_model(|cx| {
>>>>>>> ed5f1d3b
        let mut buffer =
            Buffer::new(0, cx.entity_id().as_u64(), "{}").with_language(Arc::new(rust_lang()), cx);
        buffer.set_sync_parse_timeout(Duration::ZERO);
        buffer
    });

    // Wait for the initial text to parse
    cx.executor().run_until_parked();
    assert_eq!(
        get_tree_sexp(&buffer, cx),
        "(source_file (expression_statement (block)))"
    );

    buffer.update(cx, |buffer, cx| {
        buffer.set_language(Some(Arc::new(json_lang())), cx)
    });
    cx.executor().run_until_parked();
    assert_eq!(get_tree_sexp(&buffer, cx), "(document (object))");
}

#[gpui2::test]
async fn test_outline(cx: &mut gpui2::TestAppContext) {
    let text = r#"
        struct Person {
            name: String,
            age: usize,
        }

        mod module {
            enum LoginState {
                LoggedOut,
                LoggingOn,
                LoggedIn {
                    person: Person,
                    time: Instant,
                }
            }
        }

        impl Eq for Person {}

        impl Drop for Person {
            fn drop(&mut self) {
                println!("bye");
            }
        }
    "#
    .unindent();

<<<<<<< HEAD
    let buffer = cx.entity(|cx| {
=======
    let buffer = cx.build_model(|cx| {
>>>>>>> ed5f1d3b
        Buffer::new(0, cx.entity_id().as_u64(), text).with_language(Arc::new(rust_lang()), cx)
    });
    let outline = buffer
        .update(cx, |buffer, _| buffer.snapshot().outline(None))
        .unwrap();

    assert_eq!(
        outline
            .items
            .iter()
            .map(|item| (item.text.as_str(), item.depth))
            .collect::<Vec<_>>(),
        &[
            ("struct Person", 0),
            ("name", 1),
            ("age", 1),
            ("mod module", 0),
            ("enum LoginState", 1),
            ("LoggedOut", 2),
            ("LoggingOn", 2),
            ("LoggedIn", 2),
            ("person", 3),
            ("time", 3),
            ("impl Eq for Person", 0),
            ("impl Drop for Person", 0),
            ("fn drop", 1),
        ]
    );

    // Without space, we only match on names
    assert_eq!(
        search(&outline, "oon", cx).await,
        &[
            ("mod module", vec![]),                    // included as the parent of a match
            ("enum LoginState", vec![]),               // included as the parent of a match
            ("LoggingOn", vec![1, 7, 8]),              // matches
            ("impl Drop for Person", vec![7, 18, 19]), // matches in two disjoint names
        ]
    );

    assert_eq!(
        search(&outline, "dp p", cx).await,
        &[
            ("impl Drop for Person", vec![5, 8, 9, 14]),
            ("fn drop", vec![]),
        ]
    );
    assert_eq!(
        search(&outline, "dpn", cx).await,
        &[("impl Drop for Person", vec![5, 14, 19])]
    );
    assert_eq!(
        search(&outline, "impl ", cx).await,
        &[
            ("impl Eq for Person", vec![0, 1, 2, 3, 4]),
            ("impl Drop for Person", vec![0, 1, 2, 3, 4]),
            ("fn drop", vec![]),
        ]
    );

    async fn search<'a>(
        outline: &'a Outline<Anchor>,
        query: &'a str,
        cx: &'a gpui2::TestAppContext,
    ) -> Vec<(&'a str, Vec<usize>)> {
        let matches = cx
            .update(|cx| outline.search(query, cx.executor().clone()))
            .await;
        matches
            .into_iter()
            .map(|mat| (outline.items[mat.candidate_id].text.as_str(), mat.positions))
            .collect::<Vec<_>>()
    }
}

#[gpui2::test]
async fn test_outline_nodes_with_newlines(cx: &mut gpui2::TestAppContext) {
    let text = r#"
        impl A for B<
            C
        > {
        };
    "#
    .unindent();

<<<<<<< HEAD
    let buffer = cx.entity(|cx| {
=======
    let buffer = cx.build_model(|cx| {
>>>>>>> ed5f1d3b
        Buffer::new(0, cx.entity_id().as_u64(), text).with_language(Arc::new(rust_lang()), cx)
    });
    let outline = buffer
        .update(cx, |buffer, _| buffer.snapshot().outline(None))
        .unwrap();

    assert_eq!(
        outline
            .items
            .iter()
            .map(|item| (item.text.as_str(), item.depth))
            .collect::<Vec<_>>(),
        &[("impl A for B<", 0)]
    );
}

#[gpui2::test]
async fn test_outline_with_extra_context(cx: &mut gpui2::TestAppContext) {
    let language = javascript_lang()
        .with_outline_query(
            r#"
            (function_declaration
                "function" @context
                name: (_) @name
                parameters: (formal_parameters
                    "(" @context.extra
                    ")" @context.extra)) @item
            "#,
        )
        .unwrap();

    let text = r#"
        function a() {}
        function b(c) {}
    "#
    .unindent();

<<<<<<< HEAD
    let buffer = cx.entity(|cx| {
=======
    let buffer = cx.build_model(|cx| {
>>>>>>> ed5f1d3b
        Buffer::new(0, cx.entity_id().as_u64(), text).with_language(Arc::new(language), cx)
    });
    let snapshot = buffer.update(cx, |buffer, _| buffer.snapshot());

    // extra context nodes are included in the outline.
    let outline = snapshot.outline(None).unwrap();
    assert_eq!(
        outline
            .items
            .iter()
            .map(|item| (item.text.as_str(), item.depth))
            .collect::<Vec<_>>(),
        &[("function a()", 0), ("function b( )", 0),]
    );

    // extra context nodes do not appear in breadcrumbs.
    let symbols = snapshot.symbols_containing(3, None).unwrap();
    assert_eq!(
        symbols
            .iter()
            .map(|item| (item.text.as_str(), item.depth))
            .collect::<Vec<_>>(),
        &[("function a", 0)]
    );
}

#[gpui2::test]
async fn test_symbols_containing(cx: &mut gpui2::TestAppContext) {
    let text = r#"
        impl Person {
            fn one() {
                1
            }

            fn two() {
                2
            }fn three() {
                3
            }
        }
    "#
    .unindent();

<<<<<<< HEAD
    let buffer = cx.entity(|cx| {
=======
    let buffer = cx.build_model(|cx| {
>>>>>>> ed5f1d3b
        Buffer::new(0, cx.entity_id().as_u64(), text).with_language(Arc::new(rust_lang()), cx)
    });
    let snapshot = buffer.update(cx, |buffer, _| buffer.snapshot());

    // point is at the start of an item
    assert_eq!(
        symbols_containing(Point::new(1, 4), &snapshot),
        vec![
            (
                "impl Person".to_string(),
                Point::new(0, 0)..Point::new(10, 1)
            ),
            ("fn one".to_string(), Point::new(1, 4)..Point::new(3, 5))
        ]
    );

    // point is in the middle of an item
    assert_eq!(
        symbols_containing(Point::new(2, 8), &snapshot),
        vec![
            (
                "impl Person".to_string(),
                Point::new(0, 0)..Point::new(10, 1)
            ),
            ("fn one".to_string(), Point::new(1, 4)..Point::new(3, 5))
        ]
    );

    // point is at the end of an item
    assert_eq!(
        symbols_containing(Point::new(3, 5), &snapshot),
        vec![
            (
                "impl Person".to_string(),
                Point::new(0, 0)..Point::new(10, 1)
            ),
            ("fn one".to_string(), Point::new(1, 4)..Point::new(3, 5))
        ]
    );

    // point is in between two adjacent items
    assert_eq!(
        symbols_containing(Point::new(7, 5), &snapshot),
        vec![
            (
                "impl Person".to_string(),
                Point::new(0, 0)..Point::new(10, 1)
            ),
            ("fn two".to_string(), Point::new(5, 4)..Point::new(7, 5))
        ]
    );

    fn symbols_containing(
        position: Point,
        snapshot: &BufferSnapshot,
    ) -> Vec<(String, Range<Point>)> {
        snapshot
            .symbols_containing(position, None)
            .unwrap()
            .into_iter()
            .map(|item| {
                (
                    item.text,
                    item.range.start.to_point(snapshot)..item.range.end.to_point(snapshot),
                )
            })
            .collect()
    }
}

#[gpui2::test]
fn test_enclosing_bracket_ranges(cx: &mut AppContext) {
    let mut assert = |selection_text, range_markers| {
        assert_bracket_pairs(selection_text, range_markers, rust_lang(), cx)
    };

    assert(
        indoc! {"
            mod x {
                moˇd y {

                }
            }
            let foo = 1;"},
        vec![indoc! {"
            mod x «{»
                mod y {

                }
            «}»
            let foo = 1;"}],
    );

    assert(
        indoc! {"
            mod x {
                mod y ˇ{

                }
            }
            let foo = 1;"},
        vec![
            indoc! {"
                mod x «{»
                    mod y {

                    }
                «}»
                let foo = 1;"},
            indoc! {"
                mod x {
                    mod y «{»

                    «}»
                }
                let foo = 1;"},
        ],
    );

    assert(
        indoc! {"
            mod x {
                mod y {

                }ˇ
            }
            let foo = 1;"},
        vec![
            indoc! {"
                mod x «{»
                    mod y {

                    }
                «}»
                let foo = 1;"},
            indoc! {"
                mod x {
                    mod y «{»

                    «}»
                }
                let foo = 1;"},
        ],
    );

    assert(
        indoc! {"
            mod x {
                mod y {

                }
            ˇ}
            let foo = 1;"},
        vec![indoc! {"
            mod x «{»
                mod y {

                }
            «}»
            let foo = 1;"}],
    );

    assert(
        indoc! {"
            mod x {
                mod y {

                }
            }
            let fˇoo = 1;"},
        vec![],
    );

    // Regression test: avoid crash when querying at the end of the buffer.
    assert(
        indoc! {"
            mod x {
                mod y {

                }
            }
            let foo = 1;ˇ"},
        vec![],
    );
}

#[gpui2::test]
fn test_enclosing_bracket_ranges_where_brackets_are_not_outermost_children(cx: &mut AppContext) {
    let mut assert = |selection_text, bracket_pair_texts| {
        assert_bracket_pairs(selection_text, bracket_pair_texts, javascript_lang(), cx)
    };

    assert(
        indoc! {"
        for (const a in b)ˇ {
            // a comment that's longer than the for-loop header
        }"},
        vec![indoc! {"
        for «(»const a in b«)» {
            // a comment that's longer than the for-loop header
        }"}],
    );

    // Regression test: even though the parent node of the parentheses (the for loop) does
    // intersect the given range, the parentheses themselves do not contain the range, so
    // they should not be returned. Only the curly braces contain the range.
    assert(
        indoc! {"
        for (const a in b) {ˇ
            // a comment that's longer than the for-loop header
        }"},
        vec![indoc! {"
        for (const a in b) «{»
            // a comment that's longer than the for-loop header
        «}»"}],
    );
}

#[gpui2::test]
fn test_range_for_syntax_ancestor(cx: &mut AppContext) {
<<<<<<< HEAD
    cx.entity(|cx| {
=======
    cx.build_model(|cx| {
>>>>>>> ed5f1d3b
        let text = "fn a() { b(|c| {}) }";
        let buffer =
            Buffer::new(0, cx.entity_id().as_u64(), text).with_language(Arc::new(rust_lang()), cx);
        let snapshot = buffer.snapshot();

        assert_eq!(
            snapshot.range_for_syntax_ancestor(empty_range_at(text, "|")),
            Some(range_of(text, "|"))
        );
        assert_eq!(
            snapshot.range_for_syntax_ancestor(range_of(text, "|")),
            Some(range_of(text, "|c|"))
        );
        assert_eq!(
            snapshot.range_for_syntax_ancestor(range_of(text, "|c|")),
            Some(range_of(text, "|c| {}"))
        );
        assert_eq!(
            snapshot.range_for_syntax_ancestor(range_of(text, "|c| {}")),
            Some(range_of(text, "(|c| {})"))
        );

        buffer
    });

    fn empty_range_at(text: &str, part: &str) -> Range<usize> {
        let start = text.find(part).unwrap();
        start..start
    }

    fn range_of(text: &str, part: &str) -> Range<usize> {
        let start = text.find(part).unwrap();
        start..start + part.len()
    }
}

#[gpui2::test]
fn test_autoindent_with_soft_tabs(cx: &mut AppContext) {
    init_settings(cx, |_| {});

<<<<<<< HEAD
    cx.entity(|cx| {
=======
    cx.build_model(|cx| {
>>>>>>> ed5f1d3b
        let text = "fn a() {}";
        let mut buffer =
            Buffer::new(0, cx.entity_id().as_u64(), text).with_language(Arc::new(rust_lang()), cx);

        buffer.edit([(8..8, "\n\n")], Some(AutoindentMode::EachLine), cx);
        assert_eq!(buffer.text(), "fn a() {\n    \n}");

        buffer.edit(
            [(Point::new(1, 4)..Point::new(1, 4), "b()\n")],
            Some(AutoindentMode::EachLine),
            cx,
        );
        assert_eq!(buffer.text(), "fn a() {\n    b()\n    \n}");

        // Create a field expression on a new line, causing that line
        // to be indented.
        buffer.edit(
            [(Point::new(2, 4)..Point::new(2, 4), ".c")],
            Some(AutoindentMode::EachLine),
            cx,
        );
        assert_eq!(buffer.text(), "fn a() {\n    b()\n        .c\n}");

        // Remove the dot so that the line is no longer a field expression,
        // causing the line to be outdented.
        buffer.edit(
            [(Point::new(2, 8)..Point::new(2, 9), "")],
            Some(AutoindentMode::EachLine),
            cx,
        );
        assert_eq!(buffer.text(), "fn a() {\n    b()\n    c\n}");

        buffer
    });
}

#[gpui2::test]
fn test_autoindent_with_hard_tabs(cx: &mut AppContext) {
    init_settings(cx, |settings| {
        settings.defaults.hard_tabs = Some(true);
    });

<<<<<<< HEAD
    cx.entity(|cx| {
=======
    cx.build_model(|cx| {
>>>>>>> ed5f1d3b
        let text = "fn a() {}";
        let mut buffer =
            Buffer::new(0, cx.entity_id().as_u64(), text).with_language(Arc::new(rust_lang()), cx);

        buffer.edit([(8..8, "\n\n")], Some(AutoindentMode::EachLine), cx);
        assert_eq!(buffer.text(), "fn a() {\n\t\n}");

        buffer.edit(
            [(Point::new(1, 1)..Point::new(1, 1), "b()\n")],
            Some(AutoindentMode::EachLine),
            cx,
        );
        assert_eq!(buffer.text(), "fn a() {\n\tb()\n\t\n}");

        // Create a field expression on a new line, causing that line
        // to be indented.
        buffer.edit(
            [(Point::new(2, 1)..Point::new(2, 1), ".c")],
            Some(AutoindentMode::EachLine),
            cx,
        );
        assert_eq!(buffer.text(), "fn a() {\n\tb()\n\t\t.c\n}");

        // Remove the dot so that the line is no longer a field expression,
        // causing the line to be outdented.
        buffer.edit(
            [(Point::new(2, 2)..Point::new(2, 3), "")],
            Some(AutoindentMode::EachLine),
            cx,
        );
        assert_eq!(buffer.text(), "fn a() {\n\tb()\n\tc\n}");

        buffer
    });
}

#[gpui2::test]
fn test_autoindent_does_not_adjust_lines_with_unchanged_suggestion(cx: &mut AppContext) {
    init_settings(cx, |_| {});

<<<<<<< HEAD
    cx.entity(|cx| {
=======
    cx.build_model(|cx| {
>>>>>>> ed5f1d3b
        let entity_id = cx.entity_id();
        let mut buffer = Buffer::new(
            0,
            entity_id.as_u64(),
            "
            fn a() {
            c;
            d;
            }
            "
            .unindent(),
        )
        .with_language(Arc::new(rust_lang()), cx);

        // Lines 2 and 3 don't match the indentation suggestion. When editing these lines,
        // their indentation is not adjusted.
        buffer.edit_via_marked_text(
            &"
            fn a() {
            c«()»;
            d«()»;
            }
            "
            .unindent(),
            Some(AutoindentMode::EachLine),
            cx,
        );
        assert_eq!(
            buffer.text(),
            "
            fn a() {
            c();
            d();
            }
            "
            .unindent()
        );

        // When appending new content after these lines, the indentation is based on the
        // preceding lines' actual indentation.
        buffer.edit_via_marked_text(
            &"
            fn a() {
            c«
            .f
            .g()»;
            d«
            .f
            .g()»;
            }
            "
            .unindent(),
            Some(AutoindentMode::EachLine),
            cx,
        );

        assert_eq!(
            buffer.text(),
            "
            fn a() {
            c
                .f
                .g();
            d
                .f
                .g();
            }
            "
            .unindent()
        );
        buffer
    });

<<<<<<< HEAD
    cx.entity(|cx| {
=======
    cx.build_model(|cx| {
>>>>>>> ed5f1d3b
        eprintln!("second buffer: {:?}", cx.entity_id());

        let mut buffer = Buffer::new(
            0,
            cx.entity_id().as_u64(),
            "
            fn a() {
                b();
                |
            "
            .replace("|", "") // marker to preserve trailing whitespace
            .unindent(),
        )
        .with_language(Arc::new(rust_lang()), cx);

        // Insert a closing brace. It is outdented.
        buffer.edit_via_marked_text(
            &"
            fn a() {
                b();
                «}»
            "
            .unindent(),
            Some(AutoindentMode::EachLine),
            cx,
        );
        assert_eq!(
            buffer.text(),
            "
            fn a() {
                b();
            }
            "
            .unindent()
        );

        // Manually edit the leading whitespace. The edit is preserved.
        buffer.edit_via_marked_text(
            &"
            fn a() {
                b();
            «    »}
            "
            .unindent(),
            Some(AutoindentMode::EachLine),
            cx,
        );
        assert_eq!(
            buffer.text(),
            "
            fn a() {
                b();
                }
            "
            .unindent()
        );
        buffer
    });

    eprintln!("DONE");
}

#[gpui2::test]
fn test_autoindent_does_not_adjust_lines_within_newly_created_errors(cx: &mut AppContext) {
    init_settings(cx, |_| {});

<<<<<<< HEAD
    cx.entity(|cx| {
=======
    cx.build_model(|cx| {
>>>>>>> ed5f1d3b
        let mut buffer = Buffer::new(
            0,
            cx.entity_id().as_u64(),
            "
            fn a() {
                i
            }
            "
            .unindent(),
        )
        .with_language(Arc::new(rust_lang()), cx);

        // Regression test: line does not get outdented due to syntax error
        buffer.edit_via_marked_text(
            &"
            fn a() {
                i«f let Some(x) = y»
            }
            "
            .unindent(),
            Some(AutoindentMode::EachLine),
            cx,
        );
        assert_eq!(
            buffer.text(),
            "
            fn a() {
                if let Some(x) = y
            }
            "
            .unindent()
        );

        buffer.edit_via_marked_text(
            &"
            fn a() {
                if let Some(x) = y« {»
            }
            "
            .unindent(),
            Some(AutoindentMode::EachLine),
            cx,
        );
        assert_eq!(
            buffer.text(),
            "
            fn a() {
                if let Some(x) = y {
            }
            "
            .unindent()
        );

        buffer
    });
}

#[gpui2::test]
fn test_autoindent_adjusts_lines_when_only_text_changes(cx: &mut AppContext) {
    init_settings(cx, |_| {});

<<<<<<< HEAD
    cx.entity(|cx| {
=======
    cx.build_model(|cx| {
>>>>>>> ed5f1d3b
        let mut buffer = Buffer::new(
            0,
            cx.entity_id().as_u64(),
            "
            fn a() {}
            "
            .unindent(),
        )
        .with_language(Arc::new(rust_lang()), cx);

        buffer.edit_via_marked_text(
            &"
            fn a(«
            b») {}
            "
            .unindent(),
            Some(AutoindentMode::EachLine),
            cx,
        );
        assert_eq!(
            buffer.text(),
            "
            fn a(
                b) {}
            "
            .unindent()
        );

        // The indentation suggestion changed because `@end` node (a close paren)
        // is now at the beginning of the line.
        buffer.edit_via_marked_text(
            &"
            fn a(
                ˇ) {}
            "
            .unindent(),
            Some(AutoindentMode::EachLine),
            cx,
        );
        assert_eq!(
            buffer.text(),
            "
                fn a(
                ) {}
            "
            .unindent()
        );

        buffer
    });
}

#[gpui2::test]
fn test_autoindent_with_edit_at_end_of_buffer(cx: &mut AppContext) {
    init_settings(cx, |_| {});

<<<<<<< HEAD
    cx.entity(|cx| {
=======
    cx.build_model(|cx| {
>>>>>>> ed5f1d3b
        let text = "a\nb";
        let mut buffer =
            Buffer::new(0, cx.entity_id().as_u64(), text).with_language(Arc::new(rust_lang()), cx);
        buffer.edit(
            [(0..1, "\n"), (2..3, "\n")],
            Some(AutoindentMode::EachLine),
            cx,
        );
        assert_eq!(buffer.text(), "\n\n\n");
        buffer
    });
}

#[gpui2::test]
fn test_autoindent_multi_line_insertion(cx: &mut AppContext) {
    init_settings(cx, |_| {});

<<<<<<< HEAD
    cx.entity(|cx| {
=======
    cx.build_model(|cx| {
>>>>>>> ed5f1d3b
        let text = "
            const a: usize = 1;
            fn b() {
                if c {
                    let d = 2;
                }
            }
        "
        .unindent();

        let mut buffer =
            Buffer::new(0, cx.entity_id().as_u64(), text).with_language(Arc::new(rust_lang()), cx);
        buffer.edit(
            [(Point::new(3, 0)..Point::new(3, 0), "e(\n    f()\n);\n")],
            Some(AutoindentMode::EachLine),
            cx,
        );
        assert_eq!(
            buffer.text(),
            "
                const a: usize = 1;
                fn b() {
                    if c {
                        e(
                            f()
                        );
                        let d = 2;
                    }
                }
            "
            .unindent()
        );

        buffer
    });
}

#[gpui2::test]
fn test_autoindent_block_mode(cx: &mut AppContext) {
    init_settings(cx, |_| {});

<<<<<<< HEAD
    cx.entity(|cx| {
=======
    cx.build_model(|cx| {
>>>>>>> ed5f1d3b
        let text = r#"
            fn a() {
                b();
            }
        "#
        .unindent();
        let mut buffer =
            Buffer::new(0, cx.entity_id().as_u64(), text).with_language(Arc::new(rust_lang()), cx);

        // When this text was copied, both of the quotation marks were at the same
        // indent level, but the indentation of the first line was not included in
        // the copied text. This information is retained in the
        // 'original_indent_columns' vector.
        let original_indent_columns = vec![4];
        let inserted_text = r#"
            "
                  c
                    d
                      e
                "
        "#
        .unindent();

        // Insert the block at column zero. The entire block is indented
        // so that the first line matches the previous line's indentation.
        buffer.edit(
            [(Point::new(2, 0)..Point::new(2, 0), inserted_text.clone())],
            Some(AutoindentMode::Block {
                original_indent_columns: original_indent_columns.clone(),
            }),
            cx,
        );
        assert_eq!(
            buffer.text(),
            r#"
            fn a() {
                b();
                "
                  c
                    d
                      e
                "
            }
            "#
            .unindent()
        );

        // Grouping is disabled in tests, so we need 2 undos
        buffer.undo(cx); // Undo the auto-indent
        buffer.undo(cx); // Undo the original edit

        // Insert the block at a deeper indent level. The entire block is outdented.
        buffer.edit([(Point::new(2, 0)..Point::new(2, 0), "        ")], None, cx);
        buffer.edit(
            [(Point::new(2, 8)..Point::new(2, 8), inserted_text)],
            Some(AutoindentMode::Block {
                original_indent_columns: original_indent_columns.clone(),
            }),
            cx,
        );
        assert_eq!(
            buffer.text(),
            r#"
            fn a() {
                b();
                "
                  c
                    d
                      e
                "
            }
            "#
            .unindent()
        );

        buffer
    });
}

#[gpui2::test]
fn test_autoindent_block_mode_without_original_indent_columns(cx: &mut AppContext) {
    init_settings(cx, |_| {});

<<<<<<< HEAD
    cx.entity(|cx| {
=======
    cx.build_model(|cx| {
>>>>>>> ed5f1d3b
        let text = r#"
            fn a() {
                if b() {

                }
            }
        "#
        .unindent();
        let mut buffer =
            Buffer::new(0, cx.entity_id().as_u64(), text).with_language(Arc::new(rust_lang()), cx);

        // The original indent columns are not known, so this text is
        // auto-indented in a block as if the first line was copied in
        // its entirety.
        let original_indent_columns = Vec::new();
        let inserted_text = "    c\n        .d()\n        .e();";

        // Insert the block at column zero. The entire block is indented
        // so that the first line matches the previous line's indentation.
        buffer.edit(
            [(Point::new(2, 0)..Point::new(2, 0), inserted_text)],
            Some(AutoindentMode::Block {
                original_indent_columns: original_indent_columns.clone(),
            }),
            cx,
        );
        assert_eq!(
            buffer.text(),
            r#"
            fn a() {
                if b() {
                    c
                        .d()
                        .e();
                }
            }
            "#
            .unindent()
        );

        // Grouping is disabled in tests, so we need 2 undos
        buffer.undo(cx); // Undo the auto-indent
        buffer.undo(cx); // Undo the original edit

        // Insert the block at a deeper indent level. The entire block is outdented.
        buffer.edit(
            [(Point::new(2, 0)..Point::new(2, 0), " ".repeat(12))],
            None,
            cx,
        );
        buffer.edit(
            [(Point::new(2, 12)..Point::new(2, 12), inserted_text)],
            Some(AutoindentMode::Block {
                original_indent_columns: Vec::new(),
            }),
            cx,
        );
        assert_eq!(
            buffer.text(),
            r#"
            fn a() {
                if b() {
                    c
                        .d()
                        .e();
                }
            }
            "#
            .unindent()
        );

        buffer
    });
}

#[gpui2::test]
fn test_autoindent_language_without_indents_query(cx: &mut AppContext) {
    init_settings(cx, |_| {});

<<<<<<< HEAD
    cx.entity(|cx| {
=======
    cx.build_model(|cx| {
>>>>>>> ed5f1d3b
        let text = "
            * one
                - a
                - b
            * two
        "
        .unindent();

        let mut buffer = Buffer::new(0, cx.entity_id().as_u64(), text).with_language(
            Arc::new(Language::new(
                LanguageConfig {
                    name: "Markdown".into(),
                    auto_indent_using_last_non_empty_line: false,
                    ..Default::default()
                },
                Some(tree_sitter_json::language()),
            )),
            cx,
        );
        buffer.edit(
            [(Point::new(3, 0)..Point::new(3, 0), "\n")],
            Some(AutoindentMode::EachLine),
            cx,
        );
        assert_eq!(
            buffer.text(),
            "
            * one
                - a
                - b

            * two
            "
            .unindent()
        );
        buffer
    });
}

#[gpui2::test]
fn test_autoindent_with_injected_languages(cx: &mut AppContext) {
    init_settings(cx, |settings| {
        settings.languages.extend([
            (
                "HTML".into(),
                LanguageSettingsContent {
                    tab_size: Some(2.try_into().unwrap()),
                    ..Default::default()
                },
            ),
            (
                "JavaScript".into(),
                LanguageSettingsContent {
                    tab_size: Some(8.try_into().unwrap()),
                    ..Default::default()
                },
            ),
        ])
    });

    let html_language = Arc::new(html_lang());

    let javascript_language = Arc::new(javascript_lang());

    let language_registry = Arc::new(LanguageRegistry::test());
    language_registry.add(html_language.clone());
    language_registry.add(javascript_language.clone());

<<<<<<< HEAD
    cx.entity(|cx| {
=======
    cx.build_model(|cx| {
>>>>>>> ed5f1d3b
        let (text, ranges) = marked_text_ranges(
            &"
                <div>ˇ
                </div>
                <script>
                    init({ˇ
                    })
                </script>
                <span>ˇ
                </span>
            "
            .unindent(),
            false,
        );

        let mut buffer = Buffer::new(0, cx.entity_id().as_u64(), text);
        buffer.set_language_registry(language_registry);
        buffer.set_language(Some(html_language), cx);
        buffer.edit(
            ranges.into_iter().map(|range| (range, "\na")),
            Some(AutoindentMode::EachLine),
            cx,
        );
        assert_eq!(
            buffer.text(),
            "
                <div>
                  a
                </div>
                <script>
                    init({
                            a
                    })
                </script>
                <span>
                  a
                </span>
            "
            .unindent()
        );
        buffer
    });
}

#[gpui2::test]
fn test_autoindent_query_with_outdent_captures(cx: &mut AppContext) {
    init_settings(cx, |settings| {
        settings.defaults.tab_size = Some(2.try_into().unwrap());
    });

<<<<<<< HEAD
    cx.entity(|cx| {
=======
    cx.build_model(|cx| {
>>>>>>> ed5f1d3b
        let mut buffer =
            Buffer::new(0, cx.entity_id().as_u64(), "").with_language(Arc::new(ruby_lang()), cx);

        let text = r#"
            class C
            def a(b, c)
            puts b
            puts c
            rescue
            puts "errored"
            exit 1
            end
            end
        "#
        .unindent();

        buffer.edit([(0..0, text)], Some(AutoindentMode::EachLine), cx);

        assert_eq!(
            buffer.text(),
            r#"
                class C
                  def a(b, c)
                    puts b
                    puts c
                  rescue
                    puts "errored"
                    exit 1
                  end
                end
            "#
            .unindent()
        );

        buffer
    });
}

#[gpui2::test]
fn test_language_scope_at_with_javascript(cx: &mut AppContext) {
    init_settings(cx, |_| {});

<<<<<<< HEAD
    cx.entity(|cx| {
=======
    cx.build_model(|cx| {
>>>>>>> ed5f1d3b
        let language = Language::new(
            LanguageConfig {
                name: "JavaScript".into(),
                line_comment: Some("// ".into()),
                brackets: BracketPairConfig {
                    pairs: vec![
                        BracketPair {
                            start: "{".into(),
                            end: "}".into(),
                            close: true,
                            newline: false,
                        },
                        BracketPair {
                            start: "'".into(),
                            end: "'".into(),
                            close: true,
                            newline: false,
                        },
                    ],
                    disabled_scopes_by_bracket_ix: vec![
                        Vec::new(), //
                        vec!["string".into()],
                    ],
                },
                overrides: [(
                    "element".into(),
                    LanguageConfigOverride {
                        line_comment: Override::Remove { remove: true },
                        block_comment: Override::Set(("{/*".into(), "*/}".into())),
                        ..Default::default()
                    },
                )]
                .into_iter()
                .collect(),
                ..Default::default()
            },
            Some(tree_sitter_typescript::language_tsx()),
        )
        .with_override_query(
            r#"
                (jsx_element) @element
                (string) @string
            "#,
        )
        .unwrap();

        let text = r#"a["b"] = <C d="e"></C>;"#;

        let buffer =
            Buffer::new(0, cx.entity_id().as_u64(), text).with_language(Arc::new(language), cx);
        let snapshot = buffer.snapshot();

        let config = snapshot.language_scope_at(0).unwrap();
        assert_eq!(config.line_comment_prefix().unwrap().as_ref(), "// ");
        // Both bracket pairs are enabled
        assert_eq!(
            config.brackets().map(|e| e.1).collect::<Vec<_>>(),
            &[true, true]
        );

        let string_config = snapshot.language_scope_at(3).unwrap();
        assert_eq!(string_config.line_comment_prefix().unwrap().as_ref(), "// ");
        // Second bracket pair is disabled
        assert_eq!(
            string_config.brackets().map(|e| e.1).collect::<Vec<_>>(),
            &[true, false]
        );

        let element_config = snapshot.language_scope_at(10).unwrap();
        assert_eq!(element_config.line_comment_prefix(), None);
        assert_eq!(
            element_config.block_comment_delimiters(),
            Some((&"{/*".into(), &"*/}".into()))
        );
        // Both bracket pairs are enabled
        assert_eq!(
            element_config.brackets().map(|e| e.1).collect::<Vec<_>>(),
            &[true, true]
        );

        buffer
    });
}

#[gpui2::test]
fn test_language_scope_at_with_rust(cx: &mut AppContext) {
    init_settings(cx, |_| {});

<<<<<<< HEAD
    cx.entity(|cx| {
=======
    cx.build_model(|cx| {
>>>>>>> ed5f1d3b
        let language = Language::new(
            LanguageConfig {
                name: "Rust".into(),
                brackets: BracketPairConfig {
                    pairs: vec![
                        BracketPair {
                            start: "{".into(),
                            end: "}".into(),
                            close: true,
                            newline: false,
                        },
                        BracketPair {
                            start: "'".into(),
                            end: "'".into(),
                            close: true,
                            newline: false,
                        },
                    ],
                    disabled_scopes_by_bracket_ix: vec![
                        Vec::new(), //
                        vec!["string".into()],
                    ],
                },
                ..Default::default()
            },
            Some(tree_sitter_rust::language()),
        )
        .with_override_query(
            r#"
                (string_literal) @string
            "#,
        )
        .unwrap();

        let text = r#"
            const S: &'static str = "hello";
        "#
        .unindent();

        let buffer = Buffer::new(0, cx.entity_id().as_u64(), text.clone())
            .with_language(Arc::new(language), cx);
        let snapshot = buffer.snapshot();

        // By default, all brackets are enabled
        let config = snapshot.language_scope_at(0).unwrap();
        assert_eq!(
            config.brackets().map(|e| e.1).collect::<Vec<_>>(),
            &[true, true]
        );

        // Within a string, the quotation brackets are disabled.
        let string_config = snapshot
            .language_scope_at(text.find("ello").unwrap())
            .unwrap();
        assert_eq!(
            string_config.brackets().map(|e| e.1).collect::<Vec<_>>(),
            &[true, false]
        );

        buffer
    });
}

#[gpui2::test]
fn test_language_scope_at_with_combined_injections(cx: &mut AppContext) {
    init_settings(cx, |_| {});

<<<<<<< HEAD
    cx.entity(|cx| {
=======
    cx.build_model(|cx| {
>>>>>>> ed5f1d3b
        let text = r#"
            <ol>
            <% people.each do |person| %>
                <li>
                    <%= person.name %>
                </li>
            <% end %>
            </ol>
        "#
        .unindent();

        let language_registry = Arc::new(LanguageRegistry::test());
        language_registry.add(Arc::new(ruby_lang()));
        language_registry.add(Arc::new(html_lang()));
        language_registry.add(Arc::new(erb_lang()));

        let mut buffer = Buffer::new(0, cx.entity_id().as_u64(), text);
        buffer.set_language_registry(language_registry.clone());
        buffer.set_language(
            language_registry
                .language_for_name("ERB")
                .now_or_never()
                .unwrap()
                .ok(),
            cx,
        );

        let snapshot = buffer.snapshot();
        let html_config = snapshot.language_scope_at(Point::new(2, 4)).unwrap();
        assert_eq!(html_config.line_comment_prefix(), None);
        assert_eq!(
            html_config.block_comment_delimiters(),
            Some((&"<!--".into(), &"-->".into()))
        );

        let ruby_config = snapshot.language_scope_at(Point::new(3, 12)).unwrap();
        assert_eq!(ruby_config.line_comment_prefix().unwrap().as_ref(), "# ");
        assert_eq!(ruby_config.block_comment_delimiters(), None);

        buffer
    });
}

#[gpui2::test]
fn test_serialization(cx: &mut gpui2::AppContext) {
    let mut now = Instant::now();

<<<<<<< HEAD
    let buffer1 = cx.entity(|cx| {
=======
    let buffer1 = cx.build_model(|cx| {
>>>>>>> ed5f1d3b
        let mut buffer = Buffer::new(0, cx.entity_id().as_u64(), "abc");
        buffer.edit([(3..3, "D")], None, cx);

        now += Duration::from_secs(1);
        buffer.start_transaction_at(now);
        buffer.edit([(4..4, "E")], None, cx);
        buffer.end_transaction_at(now, cx);
        assert_eq!(buffer.text(), "abcDE");

        buffer.undo(cx);
        assert_eq!(buffer.text(), "abcD");

        buffer.edit([(4..4, "F")], None, cx);
        assert_eq!(buffer.text(), "abcDF");
        buffer
    });
    assert_eq!(buffer1.read(cx).text(), "abcDF");

    let state = buffer1.read(cx).to_proto();
    let ops = cx
        .executor()
        .block(buffer1.read(cx).serialize_ops(None, cx));
<<<<<<< HEAD
    let buffer2 = cx.entity(|cx| {
=======
    let buffer2 = cx.build_model(|cx| {
>>>>>>> ed5f1d3b
        let mut buffer = Buffer::from_proto(1, state, None).unwrap();
        buffer
            .apply_ops(
                ops.into_iter()
                    .map(|op| proto::deserialize_operation(op).unwrap()),
                cx,
            )
            .unwrap();
        buffer
    });
    assert_eq!(buffer2.read(cx).text(), "abcDF");
}

#[gpui2::test(iterations = 100)]
fn test_random_collaboration(cx: &mut AppContext, mut rng: StdRng) {
    let min_peers = env::var("MIN_PEERS")
        .map(|i| i.parse().expect("invalid `MIN_PEERS` variable"))
        .unwrap_or(1);
    let max_peers = env::var("MAX_PEERS")
        .map(|i| i.parse().expect("invalid `MAX_PEERS` variable"))
        .unwrap_or(5);
    let operations = env::var("OPERATIONS")
        .map(|i| i.parse().expect("invalid `OPERATIONS` variable"))
        .unwrap_or(10);

    let base_text_len = rng.gen_range(0..10);
    let base_text = RandomCharIter::new(&mut rng)
        .take(base_text_len)
        .collect::<String>();
    let mut replica_ids = Vec::new();
    let mut buffers = Vec::new();
    let network = Arc::new(Mutex::new(Network::new(rng.clone())));
<<<<<<< HEAD
    let base_buffer = cx.entity(|cx| Buffer::new(0, cx.entity_id().as_u64(), base_text.as_str()));

    for i in 0..rng.gen_range(min_peers..=max_peers) {
        let buffer = cx.entity(|cx| {
=======
    let base_buffer =
        cx.build_model(|cx| Buffer::new(0, cx.entity_id().as_u64(), base_text.as_str()));

    for i in 0..rng.gen_range(min_peers..=max_peers) {
        let buffer = cx.build_model(|cx| {
>>>>>>> ed5f1d3b
            let state = base_buffer.read(cx).to_proto();
            let ops = cx
                .executor()
                .block(base_buffer.read(cx).serialize_ops(None, cx));
            let mut buffer = Buffer::from_proto(i as ReplicaId, state, None).unwrap();
            buffer
                .apply_ops(
                    ops.into_iter()
                        .map(|op| proto::deserialize_operation(op).unwrap()),
                    cx,
                )
                .unwrap();
            buffer.set_group_interval(Duration::from_millis(rng.gen_range(0..=200)));
            let network = network.clone();
            cx.subscribe(&cx.handle(), move |buffer, _, event, _| {
                if let Event::Operation(op) = event {
                    network
                        .lock()
                        .broadcast(buffer.replica_id(), vec![proto::serialize_operation(op)]);
                }
            })
            .detach();
            buffer
        });
        buffers.push(buffer);
        replica_ids.push(i as ReplicaId);
        network.lock().add_peer(i as ReplicaId);
        log::info!("Adding initial peer with replica id {}", i);
    }

    log::info!("initial text: {:?}", base_text);

    let mut now = Instant::now();
    let mut mutation_count = operations;
    let mut next_diagnostic_id = 0;
    let mut active_selections = BTreeMap::default();
    loop {
        let replica_index = rng.gen_range(0..replica_ids.len());
        let replica_id = replica_ids[replica_index];
        let buffer = &mut buffers[replica_index];
        let mut new_buffer = None;
        match rng.gen_range(0..100) {
            0..=29 if mutation_count != 0 => {
                buffer.update(cx, |buffer, cx| {
                    buffer.start_transaction_at(now);
                    buffer.randomly_edit(&mut rng, 5, cx);
                    buffer.end_transaction_at(now, cx);
                    log::info!("buffer {} text: {:?}", buffer.replica_id(), buffer.text());
                });
                mutation_count -= 1;
            }
            30..=39 if mutation_count != 0 => {
                buffer.update(cx, |buffer, cx| {
                    if rng.gen_bool(0.2) {
                        log::info!("peer {} clearing active selections", replica_id);
                        active_selections.remove(&replica_id);
                        buffer.remove_active_selections(cx);
                    } else {
                        let mut selections = Vec::new();
                        for id in 0..rng.gen_range(1..=5) {
                            let range = buffer.random_byte_range(0, &mut rng);
                            selections.push(Selection {
                                id,
                                start: buffer.anchor_before(range.start),
                                end: buffer.anchor_before(range.end),
                                reversed: false,
                                goal: SelectionGoal::None,
                            });
                        }
                        let selections: Arc<[Selection<Anchor>]> = selections.into();
                        log::info!(
                            "peer {} setting active selections: {:?}",
                            replica_id,
                            selections
                        );
                        active_selections.insert(replica_id, selections.clone());
                        buffer.set_active_selections(selections, false, Default::default(), cx);
                    }
                });
                mutation_count -= 1;
            }
            40..=49 if mutation_count != 0 && replica_id == 0 => {
                let entry_count = rng.gen_range(1..=5);
                buffer.update(cx, |buffer, cx| {
                    let diagnostics = DiagnosticSet::new(
                        (0..entry_count).map(|_| {
                            let range = buffer.random_byte_range(0, &mut rng);
                            let range = range.to_point_utf16(buffer);
                            let range = range.start..range.end;
                            DiagnosticEntry {
                                range,
                                diagnostic: Diagnostic {
                                    message: post_inc(&mut next_diagnostic_id).to_string(),
                                    ..Default::default()
                                },
                            }
                        }),
                        buffer,
                    );
                    log::info!("peer {} setting diagnostics: {:?}", replica_id, diagnostics);
                    buffer.update_diagnostics(LanguageServerId(0), diagnostics, cx);
                });
                mutation_count -= 1;
            }
            50..=59 if replica_ids.len() < max_peers => {
                let old_buffer_state = buffer.read(cx).to_proto();
                let old_buffer_ops = cx.executor().block(buffer.read(cx).serialize_ops(None, cx));
                let new_replica_id = (0..=replica_ids.len() as ReplicaId)
                    .filter(|replica_id| *replica_id != buffer.read(cx).replica_id())
                    .choose(&mut rng)
                    .unwrap();
                log::info!(
                    "Adding new replica {} (replicating from {})",
                    new_replica_id,
                    replica_id
                );
<<<<<<< HEAD
                new_buffer = Some(cx.entity(|cx| {
=======
                new_buffer = Some(cx.build_model(|cx| {
>>>>>>> ed5f1d3b
                    let mut new_buffer =
                        Buffer::from_proto(new_replica_id, old_buffer_state, None).unwrap();
                    new_buffer
                        .apply_ops(
                            old_buffer_ops
                                .into_iter()
                                .map(|op| deserialize_operation(op).unwrap()),
                            cx,
                        )
                        .unwrap();
                    log::info!(
                        "New replica {} text: {:?}",
                        new_buffer.replica_id(),
                        new_buffer.text()
                    );
                    new_buffer.set_group_interval(Duration::from_millis(rng.gen_range(0..=200)));
                    let network = network.clone();
                    cx.subscribe(&cx.handle(), move |buffer, _, event, _| {
                        if let Event::Operation(op) = event {
                            network.lock().broadcast(
                                buffer.replica_id(),
                                vec![proto::serialize_operation(op)],
                            );
                        }
                    })
                    .detach();
                    new_buffer
                }));
                network.lock().replicate(replica_id, new_replica_id);

                if new_replica_id as usize == replica_ids.len() {
                    replica_ids.push(new_replica_id);
                } else {
                    let new_buffer = new_buffer.take().unwrap();
                    while network.lock().has_unreceived(new_replica_id) {
                        let ops = network
                            .lock()
                            .receive(new_replica_id)
                            .into_iter()
                            .map(|op| proto::deserialize_operation(op).unwrap());
                        if ops.len() > 0 {
                            log::info!(
                                "peer {} (version: {:?}) applying {} ops from the network. {:?}",
                                new_replica_id,
                                buffer.read(cx).version(),
                                ops.len(),
                                ops
                            );
                            new_buffer.update(cx, |new_buffer, cx| {
                                new_buffer.apply_ops(ops, cx).unwrap();
                            });
                        }
                    }
                    buffers[new_replica_id as usize] = new_buffer;
                }
            }
            60..=69 if mutation_count != 0 => {
                buffer.update(cx, |buffer, cx| {
                    buffer.randomly_undo_redo(&mut rng, cx);
                    log::info!("buffer {} text: {:?}", buffer.replica_id(), buffer.text());
                });
                mutation_count -= 1;
            }
            _ if network.lock().has_unreceived(replica_id) => {
                let ops = network
                    .lock()
                    .receive(replica_id)
                    .into_iter()
                    .map(|op| proto::deserialize_operation(op).unwrap());
                if ops.len() > 0 {
                    log::info!(
                        "peer {} (version: {:?}) applying {} ops from the network. {:?}",
                        replica_id,
                        buffer.read(cx).version(),
                        ops.len(),
                        ops
                    );
                    buffer.update(cx, |buffer, cx| buffer.apply_ops(ops, cx).unwrap());
                }
            }
            _ => {}
        }

        now += Duration::from_millis(rng.gen_range(0..=200));
        buffers.extend(new_buffer);

        for buffer in &buffers {
            buffer.read(cx).check_invariants();
        }

        if mutation_count == 0 && network.lock().is_idle() {
            break;
        }
    }

    let first_buffer = buffers[0].read(cx).snapshot();
    for buffer in &buffers[1..] {
        let buffer = buffer.read(cx).snapshot();
        assert_eq!(
            buffer.version(),
            first_buffer.version(),
            "Replica {} version != Replica 0 version",
            buffer.replica_id()
        );
        assert_eq!(
            buffer.text(),
            first_buffer.text(),
            "Replica {} text != Replica 0 text",
            buffer.replica_id()
        );
        assert_eq!(
            buffer
                .diagnostics_in_range::<_, usize>(0..buffer.len(), false)
                .collect::<Vec<_>>(),
            first_buffer
                .diagnostics_in_range::<_, usize>(0..first_buffer.len(), false)
                .collect::<Vec<_>>(),
            "Replica {} diagnostics != Replica 0 diagnostics",
            buffer.replica_id()
        );
    }

    for buffer in &buffers {
        let buffer = buffer.read(cx).snapshot();
        let actual_remote_selections = buffer
            .remote_selections_in_range(Anchor::MIN..Anchor::MAX)
            .map(|(replica_id, _, _, selections)| (replica_id, selections.collect::<Vec<_>>()))
            .collect::<Vec<_>>();
        let expected_remote_selections = active_selections
            .iter()
            .filter(|(replica_id, _)| **replica_id != buffer.replica_id())
            .map(|(replica_id, selections)| (*replica_id, selections.iter().collect::<Vec<_>>()))
            .collect::<Vec<_>>();
        assert_eq!(
            actual_remote_selections,
            expected_remote_selections,
            "Replica {} remote selections != expected selections",
            buffer.replica_id()
        );
    }
}

#[test]
fn test_contiguous_ranges() {
    assert_eq!(
        contiguous_ranges([1, 2, 3, 5, 6, 9, 10, 11, 12].into_iter(), 100).collect::<Vec<_>>(),
        &[1..4, 5..7, 9..13]
    );

    // Respects the `max_len` parameter
    assert_eq!(
        contiguous_ranges(
            [2, 3, 4, 5, 6, 7, 8, 9, 23, 24, 25, 26, 30, 31].into_iter(),
            3
        )
        .collect::<Vec<_>>(),
        &[2..5, 5..8, 8..10, 23..26, 26..27, 30..32],
    );
}

#[gpui2::test(iterations = 500)]
fn test_trailing_whitespace_ranges(mut rng: StdRng) {
    // Generate a random multi-line string containing
    // some lines with trailing whitespace.
    let mut text = String::new();
    for _ in 0..rng.gen_range(0..16) {
        for _ in 0..rng.gen_range(0..36) {
            text.push(match rng.gen_range(0..10) {
                0..=1 => ' ',
                3 => '\t',
                _ => rng.gen_range('a'..'z'),
            });
        }
        text.push('\n');
    }

    match rng.gen_range(0..10) {
        // sometimes remove the last newline
        0..=1 => drop(text.pop()), //

        // sometimes add extra newlines
        2..=3 => text.push_str(&"\n".repeat(rng.gen_range(1..5))),
        _ => {}
    }

    let rope = Rope::from(text.as_str());
    let actual_ranges = trailing_whitespace_ranges(&rope);
    let expected_ranges = TRAILING_WHITESPACE_REGEX
        .find_iter(&text)
        .map(|m| m.range())
        .collect::<Vec<_>>();
    assert_eq!(
        actual_ranges,
        expected_ranges,
        "wrong ranges for text lines:\n{:?}",
        text.split("\n").collect::<Vec<_>>()
    );
}

fn ruby_lang() -> Language {
    Language::new(
        LanguageConfig {
            name: "Ruby".into(),
            path_suffixes: vec!["rb".to_string()],
            line_comment: Some("# ".into()),
            ..Default::default()
        },
        Some(tree_sitter_ruby::language()),
    )
    .with_indents_query(
        r#"
            (class "end" @end) @indent
            (method "end" @end) @indent
            (rescue) @outdent
            (then) @indent
        "#,
    )
    .unwrap()
}

fn html_lang() -> Language {
    Language::new(
        LanguageConfig {
            name: "HTML".into(),
            block_comment: Some(("<!--".into(), "-->".into())),
            ..Default::default()
        },
        Some(tree_sitter_html::language()),
    )
    .with_indents_query(
        "
        (element
          (start_tag) @start
          (end_tag)? @end) @indent
        ",
    )
    .unwrap()
    .with_injection_query(
        r#"
        (script_element
            (raw_text) @content
            (#set! "language" "javascript"))
        "#,
    )
    .unwrap()
}

fn erb_lang() -> Language {
    Language::new(
        LanguageConfig {
            name: "ERB".into(),
            path_suffixes: vec!["erb".to_string()],
            block_comment: Some(("<%#".into(), "%>".into())),
            ..Default::default()
        },
        Some(tree_sitter_embedded_template::language()),
    )
    .with_injection_query(
        r#"
            (
                (code) @content
                (#set! "language" "ruby")
                (#set! "combined")
            )

            (
                (content) @content
                (#set! "language" "html")
                (#set! "combined")
            )
        "#,
    )
    .unwrap()
}

fn rust_lang() -> Language {
    Language::new(
        LanguageConfig {
            name: "Rust".into(),
            path_suffixes: vec!["rs".to_string()],
            ..Default::default()
        },
        Some(tree_sitter_rust::language()),
    )
    .with_indents_query(
        r#"
        (call_expression) @indent
        (field_expression) @indent
        (_ "(" ")" @end) @indent
        (_ "{" "}" @end) @indent
        "#,
    )
    .unwrap()
    .with_brackets_query(
        r#"
        ("{" @open "}" @close)
        "#,
    )
    .unwrap()
    .with_outline_query(
        r#"
        (struct_item
            "struct" @context
            name: (_) @name) @item
        (enum_item
            "enum" @context
            name: (_) @name) @item
        (enum_variant
            name: (_) @name) @item
        (field_declaration
            name: (_) @name) @item
        (impl_item
            "impl" @context
            trait: (_)? @name
            "for"? @context
            type: (_) @name) @item
        (function_item
            "fn" @context
            name: (_) @name) @item
        (mod_item
            "mod" @context
            name: (_) @name) @item
        "#,
    )
    .unwrap()
}

fn json_lang() -> Language {
    Language::new(
        LanguageConfig {
            name: "Json".into(),
            path_suffixes: vec!["js".to_string()],
            ..Default::default()
        },
        Some(tree_sitter_json::language()),
    )
}

fn javascript_lang() -> Language {
    Language::new(
        LanguageConfig {
            name: "JavaScript".into(),
            ..Default::default()
        },
        Some(tree_sitter_typescript::language_tsx()),
    )
    .with_brackets_query(
        r#"
        ("{" @open "}" @close)
        ("(" @open ")" @close)
        "#,
    )
    .unwrap()
    .with_indents_query(
        r#"
        (object "}" @end) @indent
        "#,
    )
    .unwrap()
}

<<<<<<< HEAD
fn get_tree_sexp(buffer: &Handle<Buffer>, cx: &mut gpui2::TestAppContext) -> String {
=======
fn get_tree_sexp(buffer: &Model<Buffer>, cx: &mut gpui2::TestAppContext) -> String {
>>>>>>> ed5f1d3b
    buffer.update(cx, |buffer, _| {
        let snapshot = buffer.snapshot();
        let layers = snapshot.syntax.layers(buffer.as_text_snapshot());
        layers[0].node().to_sexp()
    })
}

// Assert that the enclosing bracket ranges around the selection match the pairs indicated by the marked text in `range_markers`
fn assert_bracket_pairs(
    selection_text: &'static str,
    bracket_pair_texts: Vec<&'static str>,
    language: Language,
    cx: &mut AppContext,
) {
    let (expected_text, selection_ranges) = marked_text_ranges(selection_text, false);
<<<<<<< HEAD
    let buffer = cx.entity(|cx| {
=======
    let buffer = cx.build_model(|cx| {
>>>>>>> ed5f1d3b
        Buffer::new(0, cx.entity_id().as_u64(), expected_text.clone())
            .with_language(Arc::new(language), cx)
    });
    let buffer = buffer.update(cx, |buffer, _cx| buffer.snapshot());

    let selection_range = selection_ranges[0].clone();

    let bracket_pairs = bracket_pair_texts
        .into_iter()
        .map(|pair_text| {
            let (bracket_text, ranges) = marked_text_ranges(pair_text, false);
            assert_eq!(bracket_text, expected_text);
            (ranges[0].clone(), ranges[1].clone())
        })
        .collect::<Vec<_>>();

    assert_set_eq!(
        buffer.bracket_ranges(selection_range).collect::<Vec<_>>(),
        bracket_pairs
    );
}

fn init_settings(cx: &mut AppContext, f: fn(&mut AllLanguageSettingsContent)) {
    let settings_store = SettingsStore::test(cx);
    cx.set_global(settings_store);
    crate::init(cx);
    cx.update_global::<SettingsStore, _>(|settings, cx| {
        settings.update_user_settings::<AllLanguageSettings>(cx, f);
    });
}<|MERGE_RESOLUTION|>--- conflicted
+++ resolved
@@ -5,11 +5,7 @@
 use crate::Buffer;
 use clock::ReplicaId;
 use collections::BTreeMap;
-<<<<<<< HEAD
-use gpui2::{AppContext, Handle};
-=======
 use gpui2::{AppContext, Model};
->>>>>>> ed5f1d3b
 use gpui2::{Context, TestAppContext};
 use indoc::indoc;
 use proto::deserialize_operation;
@@ -33,7 +29,6 @@
         .build()
         .unwrap();
 }
-<<<<<<< HEAD
 
 #[cfg(test)]
 #[ctor::ctor]
@@ -47,7 +42,7 @@
 fn test_line_endings(cx: &mut gpui2::AppContext) {
     init_settings(cx, |_| {});
 
-    cx.entity(|cx| {
+    cx.build_model(|cx| {
         let mut buffer = Buffer::new(0, cx.entity_id().as_u64(), "one\r\ntwo\rthree")
             .with_language(Arc::new(rust_lang()), cx);
         assert_eq!(buffer.text(), "one\ntwo\nthree");
@@ -143,193 +138,6 @@
     let buffer_1_events = Arc::new(Mutex::new(Vec::new()));
     let buffer_2_events = Arc::new(Mutex::new(Vec::new()));
 
-    let buffer1 = cx.entity(|cx| Buffer::new(0, cx.entity_id().as_u64(), "abcdef"));
-    let buffer2 = cx.entity(|cx| Buffer::new(1, cx.entity_id().as_u64(), "abcdef"));
-    let buffer1_ops = Arc::new(Mutex::new(Vec::new()));
-    buffer1.update(cx, {
-        let buffer1_ops = buffer1_ops.clone();
-        |buffer, cx| {
-            let buffer_1_events = buffer_1_events.clone();
-            cx.subscribe(&buffer1, move |_, _, event, _| match event.clone() {
-                Event::Operation(op) => buffer1_ops.lock().push(op),
-                event => buffer_1_events.lock().push(event),
-            })
-            .detach();
-            let buffer_2_events = buffer_2_events.clone();
-            cx.subscribe(&buffer2, move |_, _, event, _| {
-                buffer_2_events.lock().push(event.clone())
-            })
-            .detach();
-
-            // An edit emits an edited event, followed by a dirty changed event,
-            // since the buffer was previously in a clean state.
-            buffer.edit([(2..4, "XYZ")], None, cx);
-
-            // An empty transaction does not emit any events.
-            buffer.start_transaction();
-            buffer.end_transaction(cx);
-
-            // A transaction containing two edits emits one edited event.
-            now += Duration::from_secs(1);
-            buffer.start_transaction_at(now);
-            buffer.edit([(5..5, "u")], None, cx);
-            buffer.edit([(6..6, "w")], None, cx);
-            buffer.end_transaction_at(now, cx);
-
-            // Undoing a transaction emits one edited event.
-            buffer.undo(cx);
-        }
-    });
-
-    // Incorporating a set of remote ops emits a single edited event,
-    // followed by a dirty changed event.
-    buffer2.update(cx, |buffer, cx| {
-        buffer.apply_ops(buffer1_ops.lock().drain(..), cx).unwrap();
-    });
-    assert_eq!(
-        mem::take(&mut *buffer_1_events.lock()),
-        vec![
-            Event::Edited,
-            Event::DirtyChanged,
-            Event::Edited,
-            Event::Edited,
-        ]
-    );
-    assert_eq!(
-        mem::take(&mut *buffer_2_events.lock()),
-        vec![Event::Edited, Event::DirtyChanged]
-    );
-
-    buffer1.update(cx, |buffer, cx| {
-        // Undoing the first transaction emits edited event, followed by a
-        // dirty changed event, since the buffer is again in a clean state.
-        buffer.undo(cx);
-    });
-    // Incorporating the remote ops again emits a single edited event,
-    // followed by a dirty changed event.
-    buffer2.update(cx, |buffer, cx| {
-        buffer.apply_ops(buffer1_ops.lock().drain(..), cx).unwrap();
-    });
-    assert_eq!(
-        mem::take(&mut *buffer_1_events.lock()),
-        vec![Event::Edited, Event::DirtyChanged,]
-    );
-    assert_eq!(
-        mem::take(&mut *buffer_2_events.lock()),
-        vec![Event::Edited, Event::DirtyChanged]
-    );
-}
-
-=======
-
-#[cfg(test)]
-#[ctor::ctor]
-fn init_logger() {
-    if std::env::var("RUST_LOG").is_ok() {
-        env_logger::init();
-    }
-}
-
-#[gpui2::test]
-fn test_line_endings(cx: &mut gpui2::AppContext) {
-    init_settings(cx, |_| {});
-
-    cx.build_model(|cx| {
-        let mut buffer = Buffer::new(0, cx.entity_id().as_u64(), "one\r\ntwo\rthree")
-            .with_language(Arc::new(rust_lang()), cx);
-        assert_eq!(buffer.text(), "one\ntwo\nthree");
-        assert_eq!(buffer.line_ending(), LineEnding::Windows);
-
-        buffer.check_invariants();
-        buffer.edit(
-            [(buffer.len()..buffer.len(), "\r\nfour")],
-            Some(AutoindentMode::EachLine),
-            cx,
-        );
-        buffer.edit([(0..0, "zero\r\n")], None, cx);
-        assert_eq!(buffer.text(), "zero\none\ntwo\nthree\nfour");
-        assert_eq!(buffer.line_ending(), LineEnding::Windows);
-        buffer.check_invariants();
-
-        buffer
-    });
-}
-
-#[gpui2::test]
-fn test_select_language() {
-    let registry = Arc::new(LanguageRegistry::test());
-    registry.add(Arc::new(Language::new(
-        LanguageConfig {
-            name: "Rust".into(),
-            path_suffixes: vec!["rs".to_string()],
-            ..Default::default()
-        },
-        Some(tree_sitter_rust::language()),
-    )));
-    registry.add(Arc::new(Language::new(
-        LanguageConfig {
-            name: "Make".into(),
-            path_suffixes: vec!["Makefile".to_string(), "mk".to_string()],
-            ..Default::default()
-        },
-        Some(tree_sitter_rust::language()),
-    )));
-
-    // matching file extension
-    assert_eq!(
-        registry
-            .language_for_file("zed/lib.rs", None)
-            .now_or_never()
-            .and_then(|l| Some(l.ok()?.name())),
-        Some("Rust".into())
-    );
-    assert_eq!(
-        registry
-            .language_for_file("zed/lib.mk", None)
-            .now_or_never()
-            .and_then(|l| Some(l.ok()?.name())),
-        Some("Make".into())
-    );
-
-    // matching filename
-    assert_eq!(
-        registry
-            .language_for_file("zed/Makefile", None)
-            .now_or_never()
-            .and_then(|l| Some(l.ok()?.name())),
-        Some("Make".into())
-    );
-
-    // matching suffix that is not the full file extension or filename
-    assert_eq!(
-        registry
-            .language_for_file("zed/cars", None)
-            .now_or_never()
-            .and_then(|l| Some(l.ok()?.name())),
-        None
-    );
-    assert_eq!(
-        registry
-            .language_for_file("zed/a.cars", None)
-            .now_or_never()
-            .and_then(|l| Some(l.ok()?.name())),
-        None
-    );
-    assert_eq!(
-        registry
-            .language_for_file("zed/sumk", None)
-            .now_or_never()
-            .and_then(|l| Some(l.ok()?.name())),
-        None
-    );
-}
-
-#[gpui2::test]
-fn test_edit_events(cx: &mut gpui2::AppContext) {
-    let mut now = Instant::now();
-    let buffer_1_events = Arc::new(Mutex::new(Vec::new()));
-    let buffer_2_events = Arc::new(Mutex::new(Vec::new()));
-
     let buffer1 = cx.build_model(|cx| Buffer::new(0, cx.entity_id().as_u64(), "abcdef"));
     let buffer2 = cx.build_model(|cx| Buffer::new(1, cx.entity_id().as_u64(), "abcdef"));
     let buffer1_ops = Arc::new(Mutex::new(Vec::new()));
@@ -407,7 +215,6 @@
     );
 }
 
->>>>>>> ed5f1d3b
 #[gpui2::test]
 async fn test_apply_diff(cx: &mut TestAppContext) {
     let text = "a\nbb\nccc\ndddd\neeeee\nffffff\n";
@@ -443,11 +250,7 @@
     ]
     .join("\n");
 
-<<<<<<< HEAD
-    let buffer = cx.entity(|cx| Buffer::new(0, cx.entity_id().as_u64(), text));
-=======
     let buffer = cx.build_model(|cx| Buffer::new(0, cx.entity_id().as_u64(), text));
->>>>>>> ed5f1d3b
 
     // Spawn a task to format the buffer's whitespace.
     // Pause so that the foratting task starts running.
@@ -508,140 +311,6 @@
     });
 }
 
-<<<<<<< HEAD
-// #[gpui2::test]
-// async fn test_reparse(cx: &mut gpui2::TestAppContext) {
-//     let text = "fn a() {}";
-//     let buffer = cx.entity(|cx| {
-//         Buffer::new(0, cx.entity_id().as_u64(), text).with_language(Arc::new(rust_lang()), cx)
-//     });
-
-//     // Wait for the initial text to parse
-//     cx.executor().run_until_parked();
-//     assert!(!buffer.update(cx, |buffer, _| buffer.is_parsing()));
-//     assert_eq!(
-//         get_tree_sexp(&buffer, cx),
-//         concat!(
-//             "(source_file (function_item name: (identifier) ",
-//             "parameters: (parameters) ",
-//             "body: (block)))"
-//         )
-//     );
-
-//     buffer.update(cx, |buffer, _| {
-//         buffer.set_sync_parse_timeout(Duration::ZERO)
-//     });
-
-//     // Perform some edits (add parameter and variable reference)
-//     // Parsing doesn't begin until the transaction is complete
-//     buffer.update(cx, |buf, cx| {
-//         buf.start_transaction();
-
-//         let offset = buf.text().find(')').unwrap();
-//         buf.edit([(offset..offset, "b: C")], None, cx);
-//         assert!(!buf.is_parsing());
-
-//         let offset = buf.text().find('}').unwrap();
-//         buf.edit([(offset..offset, " d; ")], None, cx);
-//         assert!(!buf.is_parsing());
-
-//         buf.end_transaction(cx);
-//         assert_eq!(buf.text(), "fn a(b: C) { d; }");
-//         assert!(buf.is_parsing());
-//     });
-//     cx.executor().run_until_parked();
-//     assert!(!buffer.update(cx, |buffer, _| buffer.is_parsing()));
-//     assert_eq!(
-//         get_tree_sexp(&buffer, cx),
-//         concat!(
-//             "(source_file (function_item name: (identifier) ",
-//             "parameters: (parameters (parameter pattern: (identifier) type: (type_identifier))) ",
-//             "body: (block (expression_statement (identifier)))))"
-//         )
-//     );
-
-//     // Perform a series of edits without waiting for the current parse to complete:
-//     // * turn identifier into a field expression
-//     // * turn field expression into a method call
-//     // * add a turbofish to the method call
-//     buffer.update(cx, |buf, cx| {
-//         let offset = buf.text().find(';').unwrap();
-//         buf.edit([(offset..offset, ".e")], None, cx);
-//         assert_eq!(buf.text(), "fn a(b: C) { d.e; }");
-//         assert!(buf.is_parsing());
-//     });
-//     buffer.update(cx, |buf, cx| {
-//         let offset = buf.text().find(';').unwrap();
-//         buf.edit([(offset..offset, "(f)")], None, cx);
-//         assert_eq!(buf.text(), "fn a(b: C) { d.e(f); }");
-//         assert!(buf.is_parsing());
-//     });
-//     buffer.update(cx, |buf, cx| {
-//         let offset = buf.text().find("(f)").unwrap();
-//         buf.edit([(offset..offset, "::<G>")], None, cx);
-//         assert_eq!(buf.text(), "fn a(b: C) { d.e::<G>(f); }");
-//         assert!(buf.is_parsing());
-//     });
-//     cx.executor().run_until_parked();
-//     assert_eq!(
-//         get_tree_sexp(&buffer, cx),
-//         concat!(
-//             "(source_file (function_item name: (identifier) ",
-//             "parameters: (parameters (parameter pattern: (identifier) type: (type_identifier))) ",
-//             "body: (block (expression_statement (call_expression ",
-//             "function: (generic_function ",
-//             "function: (field_expression value: (identifier) field: (field_identifier)) ",
-//             "type_arguments: (type_arguments (type_identifier))) ",
-//             "arguments: (arguments (identifier)))))))",
-//         )
-//     );
-
-//     buffer.update(cx, |buf, cx| {
-//         buf.undo(cx);
-//         buf.undo(cx);
-//         buf.undo(cx);
-//         buf.undo(cx);
-//         assert_eq!(buf.text(), "fn a() {}");
-//         assert!(buf.is_parsing());
-//     });
-
-//     cx.executor().run_until_parked();
-//     assert_eq!(
-//         get_tree_sexp(&buffer, cx),
-//         concat!(
-//             "(source_file (function_item name: (identifier) ",
-//             "parameters: (parameters) ",
-//             "body: (block)))"
-//         )
-//     );
-
-//     buffer.update(cx, |buf, cx| {
-//         buf.redo(cx);
-//         buf.redo(cx);
-//         buf.redo(cx);
-//         buf.redo(cx);
-//         assert_eq!(buf.text(), "fn a(b: C) { d.e::<G>(f); }");
-//         assert!(buf.is_parsing());
-//     });
-//     cx.executor().run_until_parked();
-//     assert_eq!(
-//         get_tree_sexp(&buffer, cx),
-//         concat!(
-//             "(source_file (function_item name: (identifier) ",
-//             "parameters: (parameters (parameter pattern: (identifier) type: (type_identifier))) ",
-//             "body: (block (expression_statement (call_expression ",
-//             "function: (generic_function ",
-//             "function: (field_expression value: (identifier) field: (field_identifier)) ",
-//             "type_arguments: (type_arguments (type_identifier))) ",
-//             "arguments: (arguments (identifier)))))))",
-//         )
-//     );
-// }
-
-#[gpui2::test]
-async fn test_resetting_language(cx: &mut gpui2::TestAppContext) {
-    let buffer = cx.entity(|cx| {
-=======
 #[gpui2::test]
 async fn test_reparse(cx: &mut gpui2::TestAppContext) {
     let text = "fn a() {}";
@@ -774,7 +443,6 @@
 #[gpui2::test]
 async fn test_resetting_language(cx: &mut gpui2::TestAppContext) {
     let buffer = cx.build_model(|cx| {
->>>>>>> ed5f1d3b
         let mut buffer =
             Buffer::new(0, cx.entity_id().as_u64(), "{}").with_language(Arc::new(rust_lang()), cx);
         buffer.set_sync_parse_timeout(Duration::ZERO);
@@ -824,11 +492,7 @@
     "#
     .unindent();
 
-<<<<<<< HEAD
-    let buffer = cx.entity(|cx| {
-=======
     let buffer = cx.build_model(|cx| {
->>>>>>> ed5f1d3b
         Buffer::new(0, cx.entity_id().as_u64(), text).with_language(Arc::new(rust_lang()), cx)
     });
     let outline = buffer
@@ -914,11 +578,7 @@
     "#
     .unindent();
 
-<<<<<<< HEAD
-    let buffer = cx.entity(|cx| {
-=======
     let buffer = cx.build_model(|cx| {
->>>>>>> ed5f1d3b
         Buffer::new(0, cx.entity_id().as_u64(), text).with_language(Arc::new(rust_lang()), cx)
     });
     let outline = buffer
@@ -956,11 +616,7 @@
     "#
     .unindent();
 
-<<<<<<< HEAD
-    let buffer = cx.entity(|cx| {
-=======
     let buffer = cx.build_model(|cx| {
->>>>>>> ed5f1d3b
         Buffer::new(0, cx.entity_id().as_u64(), text).with_language(Arc::new(language), cx)
     });
     let snapshot = buffer.update(cx, |buffer, _| buffer.snapshot());
@@ -1004,11 +660,7 @@
     "#
     .unindent();
 
-<<<<<<< HEAD
-    let buffer = cx.entity(|cx| {
-=======
     let buffer = cx.build_model(|cx| {
->>>>>>> ed5f1d3b
         Buffer::new(0, cx.entity_id().as_u64(), text).with_language(Arc::new(rust_lang()), cx)
     });
     let snapshot = buffer.update(cx, |buffer, _| buffer.snapshot());
@@ -1229,11 +881,7 @@
 
 #[gpui2::test]
 fn test_range_for_syntax_ancestor(cx: &mut AppContext) {
-<<<<<<< HEAD
-    cx.entity(|cx| {
-=======
     cx.build_model(|cx| {
->>>>>>> ed5f1d3b
         let text = "fn a() { b(|c| {}) }";
         let buffer =
             Buffer::new(0, cx.entity_id().as_u64(), text).with_language(Arc::new(rust_lang()), cx);
@@ -1274,11 +922,7 @@
 fn test_autoindent_with_soft_tabs(cx: &mut AppContext) {
     init_settings(cx, |_| {});
 
-<<<<<<< HEAD
-    cx.entity(|cx| {
-=======
     cx.build_model(|cx| {
->>>>>>> ed5f1d3b
         let text = "fn a() {}";
         let mut buffer =
             Buffer::new(0, cx.entity_id().as_u64(), text).with_language(Arc::new(rust_lang()), cx);
@@ -1321,11 +965,7 @@
         settings.defaults.hard_tabs = Some(true);
     });
 
-<<<<<<< HEAD
-    cx.entity(|cx| {
-=======
     cx.build_model(|cx| {
->>>>>>> ed5f1d3b
         let text = "fn a() {}";
         let mut buffer =
             Buffer::new(0, cx.entity_id().as_u64(), text).with_language(Arc::new(rust_lang()), cx);
@@ -1366,11 +1006,7 @@
 fn test_autoindent_does_not_adjust_lines_with_unchanged_suggestion(cx: &mut AppContext) {
     init_settings(cx, |_| {});
 
-<<<<<<< HEAD
-    cx.entity(|cx| {
-=======
     cx.build_model(|cx| {
->>>>>>> ed5f1d3b
         let entity_id = cx.entity_id();
         let mut buffer = Buffer::new(
             0,
@@ -1444,11 +1080,7 @@
         buffer
     });
 
-<<<<<<< HEAD
-    cx.entity(|cx| {
-=======
     cx.build_model(|cx| {
->>>>>>> ed5f1d3b
         eprintln!("second buffer: {:?}", cx.entity_id());
 
         let mut buffer = Buffer::new(
@@ -1515,11 +1147,7 @@
 fn test_autoindent_does_not_adjust_lines_within_newly_created_errors(cx: &mut AppContext) {
     init_settings(cx, |_| {});
 
-<<<<<<< HEAD
-    cx.entity(|cx| {
-=======
     cx.build_model(|cx| {
->>>>>>> ed5f1d3b
         let mut buffer = Buffer::new(
             0,
             cx.entity_id().as_u64(),
@@ -1581,11 +1209,7 @@
 fn test_autoindent_adjusts_lines_when_only_text_changes(cx: &mut AppContext) {
     init_settings(cx, |_| {});
 
-<<<<<<< HEAD
-    cx.entity(|cx| {
-=======
     cx.build_model(|cx| {
->>>>>>> ed5f1d3b
         let mut buffer = Buffer::new(
             0,
             cx.entity_id().as_u64(),
@@ -1642,11 +1266,7 @@
 fn test_autoindent_with_edit_at_end_of_buffer(cx: &mut AppContext) {
     init_settings(cx, |_| {});
 
-<<<<<<< HEAD
-    cx.entity(|cx| {
-=======
     cx.build_model(|cx| {
->>>>>>> ed5f1d3b
         let text = "a\nb";
         let mut buffer =
             Buffer::new(0, cx.entity_id().as_u64(), text).with_language(Arc::new(rust_lang()), cx);
@@ -1664,11 +1284,7 @@
 fn test_autoindent_multi_line_insertion(cx: &mut AppContext) {
     init_settings(cx, |_| {});
 
-<<<<<<< HEAD
-    cx.entity(|cx| {
-=======
     cx.build_model(|cx| {
->>>>>>> ed5f1d3b
         let text = "
             const a: usize = 1;
             fn b() {
@@ -1710,11 +1326,7 @@
 fn test_autoindent_block_mode(cx: &mut AppContext) {
     init_settings(cx, |_| {});
 
-<<<<<<< HEAD
-    cx.entity(|cx| {
-=======
     cx.build_model(|cx| {
->>>>>>> ed5f1d3b
         let text = r#"
             fn a() {
                 b();
@@ -1798,11 +1410,7 @@
 fn test_autoindent_block_mode_without_original_indent_columns(cx: &mut AppContext) {
     init_settings(cx, |_| {});
 
-<<<<<<< HEAD
-    cx.entity(|cx| {
-=======
     cx.build_model(|cx| {
->>>>>>> ed5f1d3b
         let text = r#"
             fn a() {
                 if b() {
@@ -1882,11 +1490,7 @@
 fn test_autoindent_language_without_indents_query(cx: &mut AppContext) {
     init_settings(cx, |_| {});
 
-<<<<<<< HEAD
-    cx.entity(|cx| {
-=======
     cx.build_model(|cx| {
->>>>>>> ed5f1d3b
         let text = "
             * one
                 - a
@@ -1955,11 +1559,7 @@
     language_registry.add(html_language.clone());
     language_registry.add(javascript_language.clone());
 
-<<<<<<< HEAD
-    cx.entity(|cx| {
-=======
     cx.build_model(|cx| {
->>>>>>> ed5f1d3b
         let (text, ranges) = marked_text_ranges(
             &"
                 <div>ˇ
@@ -2010,11 +1610,7 @@
         settings.defaults.tab_size = Some(2.try_into().unwrap());
     });
 
-<<<<<<< HEAD
-    cx.entity(|cx| {
-=======
     cx.build_model(|cx| {
->>>>>>> ed5f1d3b
         let mut buffer =
             Buffer::new(0, cx.entity_id().as_u64(), "").with_language(Arc::new(ruby_lang()), cx);
 
@@ -2057,11 +1653,7 @@
 fn test_language_scope_at_with_javascript(cx: &mut AppContext) {
     init_settings(cx, |_| {});
 
-<<<<<<< HEAD
-    cx.entity(|cx| {
-=======
     cx.build_model(|cx| {
->>>>>>> ed5f1d3b
         let language = Language::new(
             LanguageConfig {
                 name: "JavaScript".into(),
@@ -2150,11 +1742,7 @@
 fn test_language_scope_at_with_rust(cx: &mut AppContext) {
     init_settings(cx, |_| {});
 
-<<<<<<< HEAD
-    cx.entity(|cx| {
-=======
     cx.build_model(|cx| {
->>>>>>> ed5f1d3b
         let language = Language::new(
             LanguageConfig {
                 name: "Rust".into(),
@@ -2222,11 +1810,7 @@
 fn test_language_scope_at_with_combined_injections(cx: &mut AppContext) {
     init_settings(cx, |_| {});
 
-<<<<<<< HEAD
-    cx.entity(|cx| {
-=======
     cx.build_model(|cx| {
->>>>>>> ed5f1d3b
         let text = r#"
             <ol>
             <% people.each do |person| %>
@@ -2274,11 +1858,7 @@
 fn test_serialization(cx: &mut gpui2::AppContext) {
     let mut now = Instant::now();
 
-<<<<<<< HEAD
-    let buffer1 = cx.entity(|cx| {
-=======
     let buffer1 = cx.build_model(|cx| {
->>>>>>> ed5f1d3b
         let mut buffer = Buffer::new(0, cx.entity_id().as_u64(), "abc");
         buffer.edit([(3..3, "D")], None, cx);
 
@@ -2301,11 +1881,7 @@
     let ops = cx
         .executor()
         .block(buffer1.read(cx).serialize_ops(None, cx));
-<<<<<<< HEAD
-    let buffer2 = cx.entity(|cx| {
-=======
     let buffer2 = cx.build_model(|cx| {
->>>>>>> ed5f1d3b
         let mut buffer = Buffer::from_proto(1, state, None).unwrap();
         buffer
             .apply_ops(
@@ -2338,18 +1914,11 @@
     let mut replica_ids = Vec::new();
     let mut buffers = Vec::new();
     let network = Arc::new(Mutex::new(Network::new(rng.clone())));
-<<<<<<< HEAD
-    let base_buffer = cx.entity(|cx| Buffer::new(0, cx.entity_id().as_u64(), base_text.as_str()));
-
-    for i in 0..rng.gen_range(min_peers..=max_peers) {
-        let buffer = cx.entity(|cx| {
-=======
     let base_buffer =
         cx.build_model(|cx| Buffer::new(0, cx.entity_id().as_u64(), base_text.as_str()));
 
     for i in 0..rng.gen_range(min_peers..=max_peers) {
         let buffer = cx.build_model(|cx| {
->>>>>>> ed5f1d3b
             let state = base_buffer.read(cx).to_proto();
             let ops = cx
                 .executor()
@@ -2466,11 +2035,7 @@
                     new_replica_id,
                     replica_id
                 );
-<<<<<<< HEAD
-                new_buffer = Some(cx.entity(|cx| {
-=======
                 new_buffer = Some(cx.build_model(|cx| {
->>>>>>> ed5f1d3b
                     let mut new_buffer =
                         Buffer::from_proto(new_replica_id, old_buffer_state, None).unwrap();
                     new_buffer
@@ -2832,11 +2397,7 @@
     .unwrap()
 }
 
-<<<<<<< HEAD
-fn get_tree_sexp(buffer: &Handle<Buffer>, cx: &mut gpui2::TestAppContext) -> String {
-=======
 fn get_tree_sexp(buffer: &Model<Buffer>, cx: &mut gpui2::TestAppContext) -> String {
->>>>>>> ed5f1d3b
     buffer.update(cx, |buffer, _| {
         let snapshot = buffer.snapshot();
         let layers = snapshot.syntax.layers(buffer.as_text_snapshot());
@@ -2852,11 +2413,7 @@
     cx: &mut AppContext,
 ) {
     let (expected_text, selection_ranges) = marked_text_ranges(selection_text, false);
-<<<<<<< HEAD
-    let buffer = cx.entity(|cx| {
-=======
     let buffer = cx.build_model(|cx| {
->>>>>>> ed5f1d3b
         Buffer::new(0, cx.entity_id().as_u64(), expected_text.clone())
             .with_language(Arc::new(language), cx)
     });
